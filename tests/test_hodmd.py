--- conflicted
+++ resolved
@@ -1,22 +1,6 @@
-<<<<<<< HEAD
 import numpy as np
 import pytest
 from pytest import raises
-=======
-from builtins import range
-
-import numpy as np
-from pytest import raises
-
-from pydmd.hodmd import HODMD
-
-# 15 snapshot with 400 data. The matrix is 400x15 and it contains
-# the following data: f1 + f2 where
-# f1 = lambda x,t: sech(x+3)*(1.*np.exp(1j*2.3*t))
-# f2 = lambda x,t: (sech(x)*np.tanh(x))*(2.*np.exp(1j*2.8*t))
-sample_data = np.load('tests/test_datasets/input_sample.npy')
-
->>>>>>> b555c9d8
 
 from pydmd.hodmd import HODMD
 
@@ -47,44 +31,25 @@
 @pytest.mark.parametrize("X", data_backends)
 def test_Atilde_shape(X):
     dmd = HODMD(svd_rank=3)
-<<<<<<< HEAD
-    dmd.fit(X=X)
-    assert dmd.atilde.shape == (dmd.svd_rank, dmd.svd_rank)
+    dmd.fit(X=X)
+    assert dmd.operator.as_array.shape == (dmd.operator._svd_rank, dmd.operator._svd_rank)
 
 @pytest.mark.parametrize("linalg_module", linalg_backends)
 def test_d(linalg_module):
-    single_data = np.sin(np.linspace(0, 10, 100))
-    single_data = linalg_module.new_array(single_data)
+    single_data = linalg_module.new_array(np.sin(np.linspace(0, 10, 100))[None])
     dmd = HODMD(svd_rank=-1, d=50, opt=True, exact=True, svd_rank_extra=-1)
     dmd.fit(single_data)
-    assert_allclose(dmd.reconstructed_data.flatten(), single_data, atol=1.e-12)
-=======
-    dmd.fit(X=sample_data)
-    assert dmd.operator.as_numpy_array.shape == (dmd.operator._svd_rank, dmd.operator._svd_rank)
-
-def test_d():
-    single_data = np.sin(np.linspace(0, 10, 100))[None]
-    dmd = HODMD(svd_rank=-1, d=50, opt=True, exact=True, svd_rank_extra=-1)
-    dmd.fit(single_data)
-    assert np.allclose(dmd.reconstructed_data, single_data)
->>>>>>> b555c9d8
-    assert dmd.d == 50
+
+    assert dmd.reconstructed_data.shape == single_data.shape
+    assert_allclose(dmd.reconstructed_data, single_data, atol=1.e-12)
 
 @pytest.mark.parametrize("X", data_backends)
 def test_Atilde_values(X):
     dmd = HODMD(svd_rank=2)
-<<<<<<< HEAD
     dmd.fit(X=X)
     exact_atilde = [[-0.70558526 + 0.67815084j, 0.22914898 + 0.20020143j],
                     [0.10459069 + 0.09137814j, -0.57730040 + 0.79022994j]]
-    assert_allclose(exact_atilde, dmd.atilde)
-=======
-    dmd.fit(X=sample_data)
-    exact_atilde = np.array(
-        [[-0.70558526 + 0.67815084j, 0.22914898 + 0.20020143j],
-            [0.10459069 + 0.09137814j, -0.57730040 + 0.79022994j]])
-    np.testing.assert_allclose(exact_atilde, dmd.operator.as_numpy_array)
->>>>>>> b555c9d8
+    assert_allclose(exact_atilde, dmd.operator.as_array)
 
 @pytest.mark.parametrize("X", data_backends)
 def test_eigs_1(X):
@@ -194,14 +159,9 @@
                     [           0.0 + 0.0j]]
     assert_allclose(dmd.dynamics, expected_data, atol=1.e-6)
 
-<<<<<<< HEAD
 @pytest.mark.parametrize("linalg_module", linalg_backends)
 def test_dmd_time_5(linalg_module):
-    x = np.linspace(0, 10, 64)
-=======
-def test_dmd_time_5():
     x = np.linspace(0, 10, 64)[None]
->>>>>>> b555c9d8
     y = np.cos(x)*np.sin(np.cos(x)) + np.cos(x*.2)
     y = linalg_module.new_array(y)
 
@@ -278,21 +238,13 @@
 @pytest.mark.parametrize("X", data_backends)
 def test_rec_method_weighted(X):
     dmd = HODMD(d=2, svd_rank_extra=-1,reconstruction_method=[10,20])
-<<<<<<< HEAD
     dmd.fit(X=X)
     wavg = np.average(np.array(dmd.reconstructions_of_timeindex(4)), axis=0, weights=[10,20])
     assert_allclose(dmd.reconstructed_data[:,4], wavg.T)
 
 @pytest.mark.parametrize("linalg_module", linalg_backends)
 def test_scalar_func_warning(linalg_module):
-    x = np.linspace(0, 10, 64)
-=======
-    dmd.fit(X=sample_data)
-    assert (dmd.reconstructed_data.T[4] == np.average(dmd.reconstructions_of_timeindex(4), axis=0, weights=[10,20]).T).all()
-
-def test_scalar_func():
     x = np.linspace(0, 10, 64)[None]
->>>>>>> b555c9d8
     arr = np.cos(x) * np.sin(np.cos(x)) + np.cos(x * 0.2)
     arr = linalg_module.new_array(arr)
     # we check that this does not fail
@@ -385,12 +337,8 @@
     assert dmd.modes.shape[1] == old_n_modes - 2
     assert_allclose(dmd.modes, retained_modes)
 
-<<<<<<< HEAD
 @pytest.mark.parametrize("X", data_backends)
 def test_reconstructed_data_with_bitmask(X):
-=======
-def test_reconstructed_data_with_bitmask():
->>>>>>> b555c9d8
     dmd = HODMD(svd_rank=-1, d=5)
     dmd.fit(X=X)
 
@@ -447,14 +395,8 @@
 @pytest.mark.parametrize("linalg_module", linalg_backends)
 def test_raises_not_enough_snapshots(linalg_module):
     dmd = HODMD(svd_rank=-1, d=5)
-<<<<<<< HEAD
     with raises(ValueError,  match="The number of snapshots provided is not enough for d=5."):
-        dmd.fit(linalg_module.new_array(np.ones((20,4))))
-    dmd.fit(linalg_module.new_array(np.ones((20,5))))
-=======
-    with raises(ValueError,  match="The number of snapshots provided is not enough for d=5.\nExpected at least d."):
         dmd.fit(np.ones((20,4)))
     with raises(ValueError,  match="Received only one time snapshot."):
         dmd.fit(np.ones((20,5)))
-    dmd.fit(np.ones((20,6)))
->>>>>>> b555c9d8
+    dmd.fit(np.ones((20,6)))