<<<<<<< HEAD
import os
=======
from builtins import range

import numpy as np
from pytest import raises

from pydmd.hodmd import HODMD
>>>>>>> b9062fdb

import matplotlib.pyplot as plt
import numpy as np
import pytest
from pytest import raises

from pydmd.hodmd import HODMD
from pydmd.linalg import build_linalg_module

from .utils import assert_allclose, data_backends


@pytest.mark.parametrize("X", data_backends)
def test_shape(X):
    dmd = HODMD(svd_rank=-1, d=2, svd_rank_extra=-1)
    dmd.fit(X=X)
    assert dmd.modes.shape[1] == X.shape[1] - 2

@pytest.mark.parametrize("X", data_backends)
def test_truncation_shape(X):
    dmd = HODMD(svd_rank=3)
    dmd.fit(X=X)
    assert dmd.modes.shape[1] == 3

@pytest.mark.parametrize("X", data_backends)
def test_rank(X):
    dmd = HODMD(svd_rank=0.9)
    dmd.fit(X=X)
    assert len(dmd.eigs) == 2

@pytest.mark.parametrize("X", data_backends)
def test_Atilde_shape(X):
    dmd = HODMD(svd_rank=3)
    dmd.fit(X=X)
    assert dmd.atilde.shape == (dmd.svd_rank, dmd.svd_rank)

@pytest.mark.parametrize("X", data_backends)
def test_d(X):
    single_data = np.sin(np.linspace(0, 10, 100))
    single_data = build_linalg_module(X).new_array(single_data)
    dmd = HODMD(svd_rank=-1, d=50, opt=True, exact=True, svd_rank_extra=-1)
    dmd.fit(single_data)
    assert_allclose(dmd.reconstructed_data.flatten(), single_data, atol=1.e-12)
    assert dmd.d == 50

@pytest.mark.parametrize("X", data_backends)
def test_Atilde_values(X):
    dmd = HODMD(svd_rank=2)
    dmd.fit(X=X)
    exact_atilde = [[-0.70558526 + 0.67815084j, 0.22914898 + 0.20020143j],
                    [0.10459069 + 0.09137814j, -0.57730040 + 0.79022994j]]
    assert_allclose(exact_atilde, dmd.atilde)

@pytest.mark.parametrize("X", data_backends)
def test_eigs_1(X):
    dmd = HODMD(svd_rank=-1, svd_rank_extra=-1)
    dmd.fit(X=X)
    assert len(dmd.eigs) == 14

@pytest.mark.parametrize("X", data_backends)
def test_eigs_2(X):
    dmd = HODMD(svd_rank=5, svd_rank_extra=-1)
    dmd.fit(X=X)
    assert len(dmd.eigs) == 5

@pytest.mark.parametrize("X", data_backends)
def test_eigs_3(X):
    dmd = HODMD(svd_rank=2)
    dmd.fit(X=X)
    expected_eigs = [
        -8.09016994e-01 + 5.87785252e-01j, -4.73868662e-01 + 8.80595532e-01j
    ]
    assert_allclose(dmd.eigs, expected_eigs, atol=1.e-6)

@pytest.mark.parametrize("X", data_backends)
def test_eigs_4(X):
    dmd = HODMD(svd_rank=5, svd_rank_extra=4)
    dmd.fit(X=X)
    assert len(dmd.eigs) == 4

@pytest.mark.parametrize("X", data_backends)
def test_dynamics_1(X):
    dmd = HODMD(svd_rank=5, svd_rank_extra=-1)
    dmd.fit(X=X)
    assert dmd.dynamics.shape == (5, X.shape[1])

@pytest.mark.parametrize("X", data_backends)
def test_dynamics_2(X):
    dmd = HODMD(svd_rank=5, svd_rank_extra=4)
    dmd.fit(X=X)
    assert dmd.dynamics.shape == (4, X.shape[1])

@pytest.mark.parametrize("X", data_backends)
def test_dynamics_opt_1(X):
    dmd = HODMD(svd_rank=5, svd_rank_extra=-1, opt=True)
    dmd.fit(X=X)
    assert dmd.dynamics.shape == (5, X.shape[1])

@pytest.mark.parametrize("X", data_backends)
def test_dynamics_opt_2(X):
    dmd = HODMD(svd_rank=5, svd_rank_extra=4, opt=True)
    dmd.fit(X=X)
    assert dmd.dynamics.shape == (4, X.shape[1])

@pytest.mark.parametrize("X", data_backends)
def test_reconstructed_data(X):
    dmd = HODMD(d=2)
    dmd.fit(X=X)
    dmd.reconstructions_of_timeindex(2)
    dmd_data = dmd.reconstructed_data
    assert_allclose(dmd_data, X)

@pytest.mark.parametrize("X", data_backends)
def test_original_time(X):
    dmd = HODMD(svd_rank=2)
    dmd.fit(X=X)
    expected_dict = {'dt': 1, 't0': 0, 'tend': 14}
    assert dmd.original_time == expected_dict

@pytest.mark.parametrize("X", data_backends)
def test_original_timesteps(X):
    dmd = HODMD()
    dmd.fit(X=X)
    assert_allclose(dmd.original_timesteps,
                                np.arange(X.shape[1]))

@pytest.mark.parametrize("X", data_backends)
def test_dmd_time_1(X):
    dmd = HODMD(svd_rank=2)
    dmd.fit(X=X)
    expected_dict = {'dt': 1, 't0': 0, 'tend': 14}
    assert dmd.dmd_time == expected_dict

@pytest.mark.parametrize("X", data_backends)
def test_dmd_time_2(X):
    dmd = HODMD()
    dmd.fit(X=X)
    dmd.dmd_time['t0'] = 10
    dmd.dmd_time['tend'] = 14
    expected_data = X[:, -5:]
    assert_allclose(dmd.reconstructed_data, expected_data)

@pytest.mark.parametrize("X", data_backends)
def test_dmd_time_3(X):
    dmd = HODMD()
    dmd.fit(X=X)
    dmd.dmd_time['t0'] = 8
    dmd.dmd_time['tend'] = 11
    expected_data = X[:, 8:12]
    assert_allclose(dmd.reconstructed_data, expected_data)

@pytest.mark.parametrize("X", data_backends)
def test_dmd_time_4(X):
    dmd = HODMD(svd_rank=3)
    dmd.fit(X=X)
    dmd.dmd_time['t0'] = 20
    dmd.dmd_time['tend'] = 20
    expected_data = [[7.29383297e+00 + 0.0j],
                    [5.69109796e+00 + 2.74068833e+00j],
                    [           0.0 + 0.0j]]
    assert_allclose(dmd.dynamics, expected_data, atol=1.e-6)

@pytest.mark.parametrize("X", data_backends)
def test_dmd_time_5(X):
    x = np.linspace(0, 10, 64)
    y = np.cos(x)*np.sin(np.cos(x)) + np.cos(x*.2)
    y = build_linalg_module(X).new_array(y)

    dmd = HODMD(svd_rank=-1, exact=True, opt=True, d=30, svd_rank_extra=-1)
    dmd.fit(y)

    dmd.original_time['dt'] = dmd.dmd_time['dt'] = x[1] - x[0]
    dmd.original_time['t0'] = dmd.dmd_time['t0'] = x[0]
    dmd.original_time['tend'] = dmd.dmd_time['tend'] = x[-1]

    # assert that the shape of the output is correct
    assert dmd.reconstructed_data.shape == (1,64)

<<<<<<< HEAD
@pytest.mark.parametrize("X", data_backends)
def test_plot_eigs_1(X):
    dmd = HODMD()
    dmd.fit(X=X)
    dmd.plot_eigs(show_axes=True, show_unit_circle=True)
    plt.close()

@pytest.mark.parametrize("X", data_backends)
def test_plot_eigs_2(X):
    dmd = HODMD()
    dmd.fit(X=X)
    dmd.plot_eigs(show_axes=False, show_unit_circle=False)
    plt.close()

@pytest.mark.parametrize("X", data_backends)
def test_plot_snapshots_1(X):
    dmd = HODMD()
    dmd.fit(X=X)
    with raises(ValueError):
        dmd.plot_snapshots_2D()

@pytest.mark.parametrize("X", data_backends)
def test_plot_snapshots_2(X):
    dmd = HODMD(svd_rank=-1)
    dmd.fit(X=X)
    dmd.plot_snapshots_2D((1, 2, 5), x=np.arange(20), y=np.arange(20))
    plt.close()

@pytest.mark.parametrize("X", data_backends)
def test_plot_snapshots_3(X):
    dmd = HODMD()
    linalg_module = build_linalg_module(X)
    snapshots = [linalg_module.new_array(snap.reshape(20, 20)) for snap in X.T]
    dmd.fit(X=snapshots)
    dmd.plot_snapshots_2D()
    plt.close()

@pytest.mark.parametrize("X", data_backends)
def test_plot_snapshots_4(X):
    dmd = HODMD()
    linalg_module = build_linalg_module(X)
    snapshots = [linalg_module.new_array(snap.reshape(20, 20)) for snap in X.T]
    dmd.fit(X=snapshots)
    dmd.plot_snapshots_2D(index_snap=2)
    plt.close()

@pytest.mark.parametrize("X", data_backends)
def test_plot_snapshots_5(X):
    dmd = HODMD()
    linalg_module = build_linalg_module(X)
    snapshots = [linalg_module.new_array(snap.reshape(20, 20)) for snap in X.T]
    dmd.fit(X=snapshots)
    dmd.plot_snapshots_2D(index_snap=2, filename='tmp.png')
    os.remove('tmp.2.png')

@pytest.mark.parametrize("X", data_backends)
def test_tdmd_plot(X):
    dmd = HODMD(tlsq_rank=3)
    dmd.fit(X=X)
    dmd.plot_eigs(show_axes=False, show_unit_circle=False)
    plt.close()

=======
>>>>>>> b9062fdb
def test_sorted_eigs_default():
    dmd = HODMD()
    assert dmd.operator._sorted_eigs == False

def test_sorted_eigs_param():
    dmd = HODMD(sorted_eigs='real')
    assert dmd.operator._sorted_eigs == 'real'


def test_reconstruction_method_constructor_error():
    with raises(ValueError):
        HODMD(reconstruction_method=[1, 2, 3], d=4)

    with raises(ValueError):
        HODMD(reconstruction_method=np.array([1, 2, 3]), d=4)

    with raises(ValueError):
        HODMD(reconstruction_method=np.array([[1, 2, 3], [3, 4, 5]]), d=3)


def test_reconstruction_method_default_constructor():
    assert HODMD()._reconstruction_method == 'first'

def test_reconstruction_method_constructor():
    assert HODMD(reconstruction_method='mean')._reconstruction_method == 'mean'
    assert HODMD(reconstruction_method=[3])._reconstruction_method == [3]
    assert_allclose(HODMD(reconstruction_method=np.array([1, 2]), d=2)._reconstruction_method, [1, 2])

@pytest.mark.parametrize("X", data_backends)
def test_nonan_nomask(X):
    dmd = HODMD(d=3)
    dmd.fit(X=X)
    rec = dmd.reconstructed_data

    assert not isinstance(rec, np.ma.MaskedArray)
    assert not np.nan in rec

@pytest.mark.parametrize("X", data_backends)
def test_extract_versions_nonan(X):
    dmd = HODMD(d=3)
    dmd.fit(X=X)
    for timeindex in range(X.shape[1]):
        assert not np.nan in dmd.reconstructions_of_timeindex(timeindex)

@pytest.mark.parametrize("X", data_backends)
def test_rec_method_first(X):
    dmd = HODMD(d=3, reconstruction_method="first")
    dmd.fit(X=X)

    rec = dmd.reconstructed_data
    allrec = dmd.reconstructions_of_timeindex()
    for i in range(rec.shape[1]):
        assert (rec[:,i] == allrec[i, min(i,dmd.d-1)]).all()

@pytest.mark.parametrize("X", data_backends)
def test_rec_method_mean(X):
    dmd = HODMD(d=3, reconstruction_method='mean')
    dmd.fit(X=X)
    assert_allclose(dmd.reconstructed_data[:,2], dmd.reconstructions_of_timeindex(2).mean(axis=0).T)

@pytest.mark.parametrize("X", data_backends)
def test_rec_method_weighted(X):
    dmd = HODMD(d=2, svd_rank_extra=-1,reconstruction_method=[10,20])
    dmd.fit(X=X)
    wavg = np.average(np.array(dmd.reconstructions_of_timeindex(4)), axis=0, weights=[10,20])
    assert_allclose(dmd.reconstructed_data[:,4], wavg.T)

@pytest.mark.parametrize("X", data_backends)
def test_scalar_func_warning(X):
    x = np.linspace(0, 10, 64)
    arr = np.cos(x) * np.sin(np.cos(x)) + np.cos(x * 0.2)
    arr = build_linalg_module(X).new_array(arr)
    # we check that this does not fail
    HODMD(svd_rank=1, exact=True, opt=True, d=3).fit(arr)

@pytest.mark.parametrize("X", data_backends)
def test_get_bitmask_default(X):
    dmd = HODMD(svd_rank=-1, d=5)
    dmd.fit(X=X)
    assert dmd.modes_activation_bitmask.all()

@pytest.mark.parametrize("X", data_backends)
def test_set_bitmask(X):
    dmd = HODMD(svd_rank=-1, d=5)
    dmd.fit(X=X)

    new_bitmask = np.full(len(dmd.amplitudes), True, dtype=bool)
    new_bitmask[[0]] = False
    dmd.modes_activation_bitmask = new_bitmask

    assert dmd.modes_activation_bitmask[0] == False
    assert dmd.modes_activation_bitmask[1:].all()

def test_not_fitted_get_bitmask_raises():
    dmd = HODMD(svd_rank=-1, d=5)
    with raises(RuntimeError):
        print(dmd.modes_activation_bitmask)

def test_not_fitted_set_bitmask_raises():
    dmd = HODMD(svd_rank=-1, d=5)
    with raises(RuntimeError):
        dmd.modes_activation_bitmask = np.full(3, True, dtype=bool)

@pytest.mark.parametrize("X", data_backends)
def test_raise_wrong_dtype_bitmask(X):
    dmd = HODMD(svd_rank=-1, d=5)
    dmd.fit(X=X)
    with raises(RuntimeError):
        dmd.modes_activation_bitmask = np.full(3, 0.1)

@pytest.mark.parametrize("X", data_backends)
def test_fitted(X):
    dmd = HODMD(svd_rank=-1, d=5)
    assert not dmd.fitted
    dmd.fit(X=X)
    assert dmd.fitted

@pytest.mark.parametrize("X", data_backends)
def test_bitmask_amplitudes(X):
    dmd = HODMD(svd_rank=-1, d=5)
    dmd.fit(X=X)

    old_n_amplitudes = dmd.amplitudes.shape[0]
    retained_amplitudes = np.delete(dmd.amplitudes, [0,-1])

    new_bitmask = np.full(dmd.amplitudes.shape[0], True, dtype=bool)
    new_bitmask[[0,-1]] = False
    dmd.modes_activation_bitmask = new_bitmask

    assert dmd.amplitudes.shape[0] == old_n_amplitudes - 2
    assert_allclose(dmd.amplitudes, retained_amplitudes)

@pytest.mark.parametrize("X", data_backends)
def test_bitmask_eigs(X):
    dmd = HODMD(svd_rank=-1, d=5)
    dmd.fit(X=X)

    old_n_eigs = dmd.eigs.shape[0]
    retained_eigs = np.delete(dmd.eigs, [0,-1])

    new_bitmask = np.full(dmd.amplitudes.shape[0], True, dtype=bool)
    new_bitmask[[0,-1]] = False
    dmd.modes_activation_bitmask = new_bitmask

    assert dmd.eigs.shape[0] == old_n_eigs - 2
    assert_allclose(dmd.eigs, retained_eigs)

@pytest.mark.parametrize("X", data_backends)
def test_bitmask_modes(X):
    dmd = HODMD(svd_rank=-1, d=5)
    dmd.fit(X=X)

    old_n_modes = dmd.modes.shape[1]
    retained_modes = np.delete(dmd.modes, [0,-1], axis=1)

    new_bitmask = np.full(dmd.amplitudes.shape[0], True, dtype=bool)
    new_bitmask[[0,-1]] = False
    dmd.modes_activation_bitmask = new_bitmask

    assert dmd.modes.shape[1] == old_n_modes - 2
    assert_allclose(dmd.modes, retained_modes)

@pytest.mark.parametrize("X", data_backends)
def test_reconstructed_data(X):
    dmd = HODMD(svd_rank=-1, d=5)
    dmd.fit(X=X)

    new_bitmask = np.full(dmd.amplitudes.shape[0], True, dtype=bool)
    new_bitmask[[0,-1]] = False
    dmd.modes_activation_bitmask = new_bitmask

    assert dmd.reconstructed_data is not None

@pytest.mark.parametrize("X", data_backends)
def test_getitem_modes(X):
    dmd = HODMD(svd_rank=-1, d=5)
    dmd.fit(X=X)
    old_n_modes = dmd.modes.shape[1]

    assert dmd[[0,-1]].modes.shape[1] == 2
    assert_allclose(dmd[[0,-1]].modes, dmd.modes[:,[0,-1]])

    assert dmd.modes.shape[1] == old_n_modes

    assert dmd[1::2].modes.shape[1] == old_n_modes // 2
    assert_allclose(dmd[1::2].modes, dmd.modes[:,1::2])

    assert dmd.modes.shape[1] == old_n_modes

    assert dmd[[1,3]].modes.shape[1] == 2
    assert_allclose(dmd[[1,3]].modes, dmd.modes[:,[1,3]])

    assert dmd.modes.shape[1] == old_n_modes

    assert dmd[2].modes.shape[1] == 1
    assert_allclose(np.squeeze(dmd[2].modes), dmd.modes[:,2])

    assert dmd.modes.shape[1] == old_n_modes

@pytest.mark.parametrize("X", data_backends)
def test_getitem_raises(X):
    dmd = HODMD(svd_rank=-1, d=5)
    dmd.fit(X=X)

    with raises(ValueError):
        dmd[[0,1,1,0,1]]
    with raises(ValueError):
        dmd[[True, True, False, True]]
    with raises(ValueError):
        dmd[1.0]

<<<<<<< HEAD
# this is a test for the correctness of the amplitudes saved in the Proxy
# between DMDBase and the modes activation bitmask. if this test fails
# you probably need to call allocate_proxy once again after you compute
# the final value of the amplitudes
@pytest.mark.parametrize("X", data_backends)
def test_correct_amplitudes(X):
=======
def test_correct_amplitudes():
>>>>>>> b9062fdb
    dmd = HODMD(svd_rank=-1, d=5)
    dmd.fit(X=X)
    assert_allclose(dmd.amplitudes, dmd._sub_dmd._b)

@pytest.mark.parametrize("X", data_backends)
def test_raises_not_enough_snapshots(X):
    dmd = HODMD(svd_rank=-1, d=5)
    linalg_module = build_linalg_module(X)
    with raises(ValueError,  match="The number of snapshots provided is not enough for d=5."):
        dmd.fit(linalg_module.new_array(np.ones((20,4))))
    dmd.fit(linalg_module.new_array(np.ones((20,5))))<|MERGE_RESOLUTION|>--- conflicted
+++ resolved
@@ -1,15 +1,3 @@
-<<<<<<< HEAD
-import os
-=======
-from builtins import range
-
-import numpy as np
-from pytest import raises
-
-from pydmd.hodmd import HODMD
->>>>>>> b9062fdb
-
-import matplotlib.pyplot as plt
 import numpy as np
 import pytest
 from pytest import raises
@@ -186,71 +174,6 @@
     # assert that the shape of the output is correct
     assert dmd.reconstructed_data.shape == (1,64)
 
-<<<<<<< HEAD
-@pytest.mark.parametrize("X", data_backends)
-def test_plot_eigs_1(X):
-    dmd = HODMD()
-    dmd.fit(X=X)
-    dmd.plot_eigs(show_axes=True, show_unit_circle=True)
-    plt.close()
-
-@pytest.mark.parametrize("X", data_backends)
-def test_plot_eigs_2(X):
-    dmd = HODMD()
-    dmd.fit(X=X)
-    dmd.plot_eigs(show_axes=False, show_unit_circle=False)
-    plt.close()
-
-@pytest.mark.parametrize("X", data_backends)
-def test_plot_snapshots_1(X):
-    dmd = HODMD()
-    dmd.fit(X=X)
-    with raises(ValueError):
-        dmd.plot_snapshots_2D()
-
-@pytest.mark.parametrize("X", data_backends)
-def test_plot_snapshots_2(X):
-    dmd = HODMD(svd_rank=-1)
-    dmd.fit(X=X)
-    dmd.plot_snapshots_2D((1, 2, 5), x=np.arange(20), y=np.arange(20))
-    plt.close()
-
-@pytest.mark.parametrize("X", data_backends)
-def test_plot_snapshots_3(X):
-    dmd = HODMD()
-    linalg_module = build_linalg_module(X)
-    snapshots = [linalg_module.new_array(snap.reshape(20, 20)) for snap in X.T]
-    dmd.fit(X=snapshots)
-    dmd.plot_snapshots_2D()
-    plt.close()
-
-@pytest.mark.parametrize("X", data_backends)
-def test_plot_snapshots_4(X):
-    dmd = HODMD()
-    linalg_module = build_linalg_module(X)
-    snapshots = [linalg_module.new_array(snap.reshape(20, 20)) for snap in X.T]
-    dmd.fit(X=snapshots)
-    dmd.plot_snapshots_2D(index_snap=2)
-    plt.close()
-
-@pytest.mark.parametrize("X", data_backends)
-def test_plot_snapshots_5(X):
-    dmd = HODMD()
-    linalg_module = build_linalg_module(X)
-    snapshots = [linalg_module.new_array(snap.reshape(20, 20)) for snap in X.T]
-    dmd.fit(X=snapshots)
-    dmd.plot_snapshots_2D(index_snap=2, filename='tmp.png')
-    os.remove('tmp.2.png')
-
-@pytest.mark.parametrize("X", data_backends)
-def test_tdmd_plot(X):
-    dmd = HODMD(tlsq_rank=3)
-    dmd.fit(X=X)
-    dmd.plot_eigs(show_axes=False, show_unit_circle=False)
-    plt.close()
-
-=======
->>>>>>> b9062fdb
 def test_sorted_eigs_default():
     dmd = HODMD()
     assert dmd.operator._sorted_eigs == False
@@ -462,16 +385,8 @@
     with raises(ValueError):
         dmd[1.0]
 
-<<<<<<< HEAD
-# this is a test for the correctness of the amplitudes saved in the Proxy
-# between DMDBase and the modes activation bitmask. if this test fails
-# you probably need to call allocate_proxy once again after you compute
-# the final value of the amplitudes
 @pytest.mark.parametrize("X", data_backends)
 def test_correct_amplitudes(X):
-=======
-def test_correct_amplitudes():
->>>>>>> b9062fdb
     dmd = HODMD(svd_rank=-1, d=5)
     dmd.fit(X=X)
     assert_allclose(dmd.amplitudes, dmd._sub_dmd._b)
