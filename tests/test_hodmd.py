--- conflicted
+++ resolved
@@ -4,7 +4,11 @@
 
 from pydmd.hodmd import HODMD
 
-from .linalg.utils import assert_allclose, setup_backends, setup_linalg_module_backends
+from .linalg.utils import (
+    assert_allclose,
+    setup_backends,
+    setup_linalg_module_backends,
+)
 
 data_backends = setup_backends()
 linalg_backends = setup_linalg_module_backends()
@@ -46,14 +50,8 @@
     single_data = linalg_module.new_array(np.sin(np.linspace(0, 10, 100))[None])
     dmd = HODMD(svd_rank=-1, d=50, opt=True, exact=True, svd_rank_extra=-1)
     dmd.fit(single_data)
-<<<<<<< HEAD
-
-    assert dmd.reconstructed_data.shape == single_data.shape
-    assert_allclose(dmd.reconstructed_data, single_data, atol=1.0e-12)
-=======
     assert np.allclose(dmd.reconstructed_data, single_data)
     assert dmd._d == 50
->>>>>>> 11f6e1cc
 
 
 @pytest.mark.parametrize("X", data_backends)
@@ -127,7 +125,6 @@
     assert dmd.dynamics.shape == (4, X.shape[1])
 
 
-<<<<<<< HEAD
 @pytest.mark.parametrize("X", data_backends)
 def test_reconstructed_data(X):
     dmd = HODMD(d=2)
@@ -138,9 +135,6 @@
 
 @pytest.mark.parametrize("X", data_backends)
 def test_original_time(X):
-=======
-def test_original_time():
->>>>>>> 11f6e1cc
     dmd = HODMD(svd_rank=2)
     dmd.fit(X=X)
     expected_dict = {"dt": 1, "t0": 0, "tend": 14}
@@ -259,51 +253,7 @@
     assert not np.nan in rec
 
 
-<<<<<<< HEAD
-@pytest.mark.parametrize("X", data_backends)
-def test_extract_versions_nonan(X):
-    dmd = HODMD(d=3)
-    dmd.fit(X=X)
-    for timeindex in range(X.shape[1]):
-        assert not np.nan in dmd.reconstructions_of_timeindex(timeindex)
-
-
-@pytest.mark.parametrize("X", data_backends)
-def test_rec_method_first(X):
-    dmd = HODMD(d=3, reconstruction_method="first")
-    dmd.fit(X=X)
-
-    rec = dmd.reconstructed_data
-    allrec = dmd.reconstructions_of_timeindex()
-    for i in range(rec.shape[1]):
-        assert (rec[:, i] == allrec[i, min(i, dmd.d - 1)]).all()
-
-
-@pytest.mark.parametrize("X", data_backends)
-def test_rec_method_mean(X):
-    dmd = HODMD(d=3, reconstruction_method="mean")
-    dmd.fit(X=X)
-    assert_allclose(
-        dmd.reconstructed_data[:, 2],
-        dmd.reconstructions_of_timeindex(2).mean(axis=0).T,
-    )
-
-
-@pytest.mark.parametrize("X", data_backends)
-def test_rec_method_weighted(X):
-    dmd = HODMD(d=2, svd_rank_extra=-1, reconstruction_method=[10, 20])
-    dmd.fit(X=X)
-    wavg = np.average(
-        np.array(dmd.reconstructions_of_timeindex(4)), axis=0, weights=[10, 20]
-    )
-    assert_allclose(dmd.reconstructed_data[:, 4], wavg.T)
-
-
-@pytest.mark.parametrize("linalg_module", linalg_backends)
-def test_scalar_func_warning(linalg_module):
-=======
 def test_scalar_func():
->>>>>>> 11f6e1cc
     x = np.linspace(0, 10, 64)[None]
     arr = np.cos(x) * np.sin(np.cos(x)) + np.cos(x * 0.2)
     arr = linalg_module.new_array(arr)
@@ -419,52 +369,7 @@
     assert dmd.reconstructed_data is not None
 
 
-<<<<<<< HEAD
-@pytest.mark.parametrize("X", data_backends)
-def test_getitem_modes(X):
-    dmd = HODMD(svd_rank=-1, d=5)
-    dmd.fit(X=X)
-    old_n_modes = dmd.modes.shape[1]
-
-    assert dmd[[0, -1]].modes.shape[1] == 2
-    assert_allclose(dmd[[0, -1]].modes, dmd.modes[:, [0, -1]])
-
-    assert dmd.modes.shape[1] == old_n_modes
-
-    assert dmd[1::2].modes.shape[1] == old_n_modes // 2
-    assert_allclose(dmd[1::2].modes, dmd.modes[:, 1::2])
-
-    assert dmd.modes.shape[1] == old_n_modes
-
-    assert dmd[[1, 3]].modes.shape[1] == 2
-    assert_allclose(dmd[[1, 3]].modes, dmd.modes[:, [1, 3]])
-
-    assert dmd.modes.shape[1] == old_n_modes
-
-    assert dmd[2].modes.shape[1] == 1
-    assert_allclose(np.squeeze(dmd[2].modes), dmd.modes[:, 2])
-
-    assert dmd.modes.shape[1] == old_n_modes
-
-
-@pytest.mark.parametrize("X", data_backends)
-def test_getitem_raises(X):
-    dmd = HODMD(svd_rank=-1, d=5)
-    dmd.fit(X=X)
-
-    with raises(ValueError):
-        dmd[[0, 1, 1, 0, 1]]
-    with raises(ValueError):
-        dmd[[True, True, False, True]]
-    with raises(ValueError):
-        dmd[1.0]
-
-
-@pytest.mark.parametrize("X", data_backends)
-def test_correct_amplitudes(X):
-=======
 def test_correct_amplitudes():
->>>>>>> 11f6e1cc
     dmd = HODMD(svd_rank=-1, d=5)
     dmd.fit(X=X)
     assert_allclose(dmd.amplitudes, dmd._sub_dmd._b)
