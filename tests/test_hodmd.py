--- conflicted
+++ resolved
@@ -4,32 +4,7 @@
 
 from pydmd.hodmd import HODMD
 
-<<<<<<< HEAD
 from .utils import assert_allclose, setup_backends, setup_linalg_module_backends
-=======
-# 15 snapshot with 400 data. The matrix is 400x15 and it contains
-# the following data: f1 + f2 where
-# f1 = lambda x,t: sech(x+3)*(1.*np.exp(1j*2.3*t))
-# f2 = lambda x,t: (sech(x)*np.tanh(x))*(2.*np.exp(1j*2.8*t))
-sample_data = np.load("tests/test_datasets/input_sample.npy")
-
-
-def create_noisy_data():
-    mu = 0.0
-    sigma = 0.0  # noise standard deviation
-    m = 100  # number of snapshot
-    noise = np.random.normal(mu, sigma, m)  # gaussian noise
-    A = np.array([[1.0, 1.0], [-1.0, 2.0]])
-    A /= np.sqrt(3)
-    n = 2
-    X = np.zeros((n, m))
-    X[:, 0] = np.array([0.5, 1.0])
-    # evolve the system and perturb the data with noise
-    for k in range(1, m):
-        X[:, k] = A.dot(X[:, k - 1])
-        X[:, k - 1] += noise[k - 1]
-    return X
->>>>>>> 8ce0133e
 
 data_backends = setup_backends()
 linalg_backends = setup_linalg_module_backends()
@@ -41,45 +16,30 @@
     dmd.fit(X=X)
     assert dmd.modes.shape[1] == X.shape[1] - 2
 
-<<<<<<< HEAD
+
 @pytest.mark.parametrize("X", data_backends)
 def test_truncation_shape(X):
-=======
-
-def test_truncation_shape():
->>>>>>> 8ce0133e
     dmd = HODMD(svd_rank=3)
     dmd.fit(X=X)
     assert dmd.modes.shape[1] == 3
 
-<<<<<<< HEAD
+
 @pytest.mark.parametrize("X", data_backends)
 def test_rank(X):
-=======
-
-def test_rank():
->>>>>>> 8ce0133e
     dmd = HODMD(svd_rank=0.9)
     dmd.fit(X=X)
     assert len(dmd.eigs) == 2
 
-<<<<<<< HEAD
+
 @pytest.mark.parametrize("X", data_backends)
 def test_Atilde_shape(X):
     dmd = HODMD(svd_rank=3)
     dmd.fit(X=X)
-    assert dmd.operator.as_array.shape == (dmd.operator._svd_rank, dmd.operator._svd_rank)
-=======
-
-def test_Atilde_shape():
-    dmd = HODMD(svd_rank=3)
-    dmd.fit(X=sample_data)
-    assert dmd.operator.as_numpy_array.shape == (
+    assert dmd.operator.as_array.shape == (
         dmd.operator._svd_rank,
         dmd.operator._svd_rank,
     )
 
->>>>>>> 8ce0133e
 
 @pytest.mark.parametrize("linalg_module", linalg_backends)
 def test_d(linalg_module):
@@ -87,249 +47,151 @@
     dmd = HODMD(svd_rank=-1, d=50, opt=True, exact=True, svd_rank_extra=-1)
     dmd.fit(single_data)
 
-<<<<<<< HEAD
     assert dmd.reconstructed_data.shape == single_data.shape
-    assert_allclose(dmd.reconstructed_data, single_data, atol=1.e-12)
+    assert_allclose(dmd.reconstructed_data, single_data, atol=1.0e-12)
+
 
 @pytest.mark.parametrize("X", data_backends)
 def test_Atilde_values(X):
     dmd = HODMD(svd_rank=2)
     dmd.fit(X=X)
-    exact_atilde = [[-0.70558526 + 0.67815084j, 0.22914898 + 0.20020143j],
-                    [0.10459069 + 0.09137814j, -0.57730040 + 0.79022994j]]
+    exact_atilde = [
+        [-0.70558526 + 0.67815084j, 0.22914898 + 0.20020143j],
+        [0.10459069 + 0.09137814j, -0.57730040 + 0.79022994j],
+    ]
     assert_allclose(exact_atilde, dmd.operator.as_array)
 
+
 @pytest.mark.parametrize("X", data_backends)
 def test_eigs_1(X):
-=======
-
-def test_Atilde_values():
-    dmd = HODMD(svd_rank=2)
-    dmd.fit(X=sample_data)
-    exact_atilde = np.array(
-        [
-            [-0.70558526 + 0.67815084j, 0.22914898 + 0.20020143j],
-            [0.10459069 + 0.09137814j, -0.57730040 + 0.79022994j],
-        ]
-    )
-    np.testing.assert_allclose(exact_atilde, dmd.operator.as_numpy_array)
-
-
-def test_eigs_1():
->>>>>>> 8ce0133e
     dmd = HODMD(svd_rank=-1, svd_rank_extra=-1)
     dmd.fit(X=X)
     assert len(dmd.eigs) == 14
 
-<<<<<<< HEAD
+
 @pytest.mark.parametrize("X", data_backends)
 def test_eigs_2(X):
-=======
-
-def test_eigs_2():
->>>>>>> 8ce0133e
     dmd = HODMD(svd_rank=5, svd_rank_extra=-1)
     dmd.fit(X=X)
     assert len(dmd.eigs) == 5
 
-<<<<<<< HEAD
+
 @pytest.mark.parametrize("X", data_backends)
 def test_eigs_3(X):
     dmd = HODMD(svd_rank=2)
     dmd.fit(X=X)
     expected_eigs = [
-        -8.09016994e-01 + 5.87785252e-01j, -4.73868662e-01 + 8.80595532e-01j
+        -8.09016994e-01 + 5.87785252e-01j,
+        -4.73868662e-01 + 8.80595532e-01j,
     ]
-    assert_allclose(dmd.eigs, expected_eigs, atol=1.e-6)
+    assert_allclose(dmd.eigs, expected_eigs, atol=1.0e-6)
+
 
 @pytest.mark.parametrize("X", data_backends)
 def test_eigs_4(X):
-=======
-
-def test_eigs_3():
-    dmd = HODMD(svd_rank=2)
-    dmd.fit(X=sample_data)
-    expected_eigs = np.array(
-        [-8.09016994e-01 + 5.87785252e-01j, -4.73868662e-01 + 8.80595532e-01j]
-    )
-    np.testing.assert_almost_equal(dmd.eigs, expected_eigs, decimal=6)
-
-
-def test_eigs_4():
->>>>>>> 8ce0133e
     dmd = HODMD(svd_rank=5, svd_rank_extra=4)
     dmd.fit(X=X)
     assert len(dmd.eigs) == 4
 
-<<<<<<< HEAD
+
 @pytest.mark.parametrize("X", data_backends)
 def test_dynamics_1(X):
-=======
-
-def test_dynamics_1():
->>>>>>> 8ce0133e
     dmd = HODMD(svd_rank=5, svd_rank_extra=-1)
     dmd.fit(X=X)
     assert dmd.dynamics.shape == (5, X.shape[1])
 
-<<<<<<< HEAD
+
 @pytest.mark.parametrize("X", data_backends)
 def test_dynamics_2(X):
-=======
-
-def test_dynamics_2():
->>>>>>> 8ce0133e
     dmd = HODMD(svd_rank=5, svd_rank_extra=4)
     dmd.fit(X=X)
     assert dmd.dynamics.shape == (4, X.shape[1])
 
-<<<<<<< HEAD
+
 @pytest.mark.parametrize("X", data_backends)
 def test_dynamics_opt_1(X):
-=======
-
-def test_dynamics_opt_1():
->>>>>>> 8ce0133e
     dmd = HODMD(svd_rank=5, svd_rank_extra=-1, opt=True)
     dmd.fit(X=X)
     assert dmd.dynamics.shape == (5, X.shape[1])
 
-<<<<<<< HEAD
+
 @pytest.mark.parametrize("X", data_backends)
 def test_dynamics_opt_2(X):
-=======
-
-def test_dynamics_opt_2():
->>>>>>> 8ce0133e
     dmd = HODMD(svd_rank=5, svd_rank_extra=4, opt=True)
     dmd.fit(X=X)
     assert dmd.dynamics.shape == (4, X.shape[1])
 
-<<<<<<< HEAD
+
 @pytest.mark.parametrize("X", data_backends)
 def test_reconstructed_data(X):
-=======
-
-def test_reconstructed_data():
->>>>>>> 8ce0133e
     dmd = HODMD(d=2)
     dmd.fit(X=X)
     dmd_data = dmd.reconstructed_data
     assert_allclose(dmd_data, X)
 
-<<<<<<< HEAD
+
 @pytest.mark.parametrize("X", data_backends)
 def test_original_time(X):
     dmd = HODMD(svd_rank=2)
     dmd.fit(X=X)
-    expected_dict = {'dt': 1, 't0': 0, 'tend': 14}
+    expected_dict = {"dt": 1, "t0": 0, "tend": 14}
     assert dmd.original_time == expected_dict
+
 
 @pytest.mark.parametrize("X", data_backends)
 def test_original_timesteps(X):
     dmd = HODMD()
     dmd.fit(X=X)
-    assert_allclose(dmd.original_timesteps,
-                                np.arange(X.shape[1]))
-=======
-
-def test_original_time():
-    dmd = HODMD(svd_rank=2)
-    dmd.fit(X=sample_data)
-    expected_dict = {"dt": 1, "t0": 0, "tend": 14}
-    np.testing.assert_equal(dmd.original_time, expected_dict)
-
-
-def test_original_timesteps():
-    dmd = HODMD()
-    dmd.fit(X=sample_data)
-    np.testing.assert_allclose(
-        dmd.original_timesteps, np.arange(sample_data.shape[1])
-    )
-
->>>>>>> 8ce0133e
+    assert_allclose(dmd.original_timesteps, np.arange(X.shape[1]))
+
 
 @pytest.mark.parametrize("X", data_backends)
 def test_dmd_time_1(X):
     dmd = HODMD(svd_rank=2)
-<<<<<<< HEAD
-    dmd.fit(X=X)
-    expected_dict = {'dt': 1, 't0': 0, 'tend': 14}
+    dmd.fit(X=X)
+    expected_dict = {"dt": 1, "t0": 0, "tend": 14}
     assert dmd.dmd_time == expected_dict
+
 
 @pytest.mark.parametrize("X", data_backends)
 def test_dmd_time_2(X):
     dmd = HODMD()
     dmd.fit(X=X)
-    dmd.dmd_time['t0'] = 10
-    dmd.dmd_time['tend'] = 14
+    dmd.dmd_time["t0"] = 10
+    dmd.dmd_time["tend"] = 14
     expected_data = X[:, -5:]
     assert_allclose(dmd.reconstructed_data, expected_data)
 
+
 @pytest.mark.parametrize("X", data_backends)
 def test_dmd_time_3(X):
     dmd = HODMD()
     dmd.fit(X=X)
-    dmd.dmd_time['t0'] = 8
-    dmd.dmd_time['tend'] = 11
+    dmd.dmd_time["t0"] = 8
+    dmd.dmd_time["tend"] = 11
     expected_data = X[:, 8:12]
     assert_allclose(dmd.reconstructed_data, expected_data)
 
+
 @pytest.mark.parametrize("X", data_backends)
 def test_dmd_time_4(X):
     dmd = HODMD(svd_rank=3)
     dmd.fit(X=X)
-    dmd.dmd_time['t0'] = 20
-    dmd.dmd_time['tend'] = 20
-    expected_data = [[7.29383297e+00 + 0.0j],
-                    [5.69109796e+00 + 2.74068833e+00j],
-                    [           0.0 + 0.0j]]
-    assert_allclose(dmd.dynamics, expected_data, atol=1.e-6)
+    dmd.dmd_time["t0"] = 20
+    dmd.dmd_time["tend"] = 20
+    expected_data = [
+        [7.29383297e00 + 0.0j],
+        [5.69109796e00 + 2.74068833e00j],
+        [0.0 + 0.0j],
+    ]
+    assert_allclose(dmd.dynamics, expected_data, atol=1.0e-6)
+
 
 @pytest.mark.parametrize("linalg_module", linalg_backends)
 def test_dmd_time_5(linalg_module):
     x = np.linspace(0, 10, 64)[None]
-    y = np.cos(x)*np.sin(np.cos(x)) + np.cos(x*.2)
+    y = np.cos(x) * np.sin(np.cos(x)) + np.cos(x * 0.2)
     y = linalg_module.new_array(y)
-=======
-    dmd.fit(X=sample_data)
-    expected_dict = {"dt": 1, "t0": 0, "tend": 14}
-    np.testing.assert_equal(dmd.dmd_time, expected_dict)
-
-
-def test_dmd_time_2():
-    dmd = HODMD()
-    dmd.fit(X=sample_data)
-    dmd.dmd_time["t0"] = 10
-    dmd.dmd_time["tend"] = 14
-    expected_data = sample_data[:, -5:]
-    np.testing.assert_allclose(dmd.reconstructed_data, expected_data)
-
-
-def test_dmd_time_3():
-    dmd = HODMD()
-    dmd.fit(X=sample_data)
-    dmd.dmd_time["t0"] = 8
-    dmd.dmd_time["tend"] = 11
-    expected_data = sample_data[:, 8:12]
-    np.testing.assert_allclose(dmd.reconstructed_data, expected_data)
-
-
-def test_dmd_time_4():
-    dmd = HODMD(svd_rank=3)
-    dmd.fit(X=sample_data)
-    dmd.dmd_time["t0"] = 20
-    dmd.dmd_time["tend"] = 20
-    expected_data = np.array(
-        [[7.29383297e00 + 0.0j], [5.69109796e00 + 2.74068833e00j], [0.0 + 0.0j]]
-    )
-    np.testing.assert_almost_equal(dmd.dynamics, expected_data, decimal=6)
-
-
-def test_dmd_time_5():
-    x = np.linspace(0, 10, 64)[None]
-    y = np.cos(x) * np.sin(np.cos(x)) + np.cos(x * 0.2)
->>>>>>> 8ce0133e
 
     dmd = HODMD(svd_rank=-1, exact=True, opt=True, d=30, svd_rank_extra=-1)
     dmd.fit(y)
@@ -370,17 +232,13 @@
 def test_reconstruction_method_constructor():
     assert HODMD(reconstruction_method="mean")._reconstruction_method == "mean"
     assert HODMD(reconstruction_method=[3])._reconstruction_method == [3]
-<<<<<<< HEAD
-    assert_allclose(HODMD(reconstruction_method=np.array([1, 2]), d=2)._reconstruction_method, [1, 2])
-=======
-    assert all(
+    assert_allclose(
         HODMD(
             reconstruction_method=np.array([1, 2]), d=2
-        )._reconstruction_method
-        == np.array([1, 2])
+        )._reconstruction_method,
+        [1, 2],
     )
 
->>>>>>> 8ce0133e
 
 @pytest.mark.parametrize("X", data_backends)
 def test_nonan_nomask(X):
@@ -391,25 +249,17 @@
     assert not isinstance(rec, np.ma.MaskedArray)
     assert not np.nan in rec
 
-<<<<<<< HEAD
+
 @pytest.mark.parametrize("X", data_backends)
 def test_extract_versions_nonan(X):
-=======
-
-def test_extract_versions_nonan():
->>>>>>> 8ce0133e
     dmd = HODMD(d=3)
     dmd.fit(X=X)
     for timeindex in range(X.shape[1]):
         assert not np.nan in dmd.reconstructions_of_timeindex(timeindex)
 
-<<<<<<< HEAD
+
 @pytest.mark.parametrize("X", data_backends)
 def test_rec_method_first(X):
-=======
-
-def test_rec_method_first():
->>>>>>> 8ce0133e
     dmd = HODMD(d=3, reconstruction_method="first")
     dmd.fit(X=X)
 
@@ -419,40 +269,25 @@
         assert (rec[:, i] == allrec[i, min(i, dmd.d - 1)]).all()
 
 
-<<<<<<< HEAD
 @pytest.mark.parametrize("X", data_backends)
 def test_rec_method_mean(X):
-    dmd = HODMD(d=3, reconstruction_method='mean')
-    dmd.fit(X=X)
-    assert_allclose(dmd.reconstructed_data[:,2], dmd.reconstructions_of_timeindex(2).mean(axis=0).T)
+    dmd = HODMD(d=3, reconstruction_method="mean")
+    dmd.fit(X=X)
+    assert_allclose(
+        dmd.reconstructed_data[:, 2],
+        dmd.reconstructions_of_timeindex(2).mean(axis=0).T,
+    )
+
 
 @pytest.mark.parametrize("X", data_backends)
 def test_rec_method_weighted(X):
-    dmd = HODMD(d=2, svd_rank_extra=-1,reconstruction_method=[10,20])
-    dmd.fit(X=X)
-    wavg = np.average(np.array(dmd.reconstructions_of_timeindex(4)), axis=0, weights=[10,20])
-    assert_allclose(dmd.reconstructed_data[:,4], wavg.T)
-=======
-def test_rec_method_mean():
-    dmd = HODMD(d=3, reconstruction_method="mean")
-    dmd.fit(X=sample_data)
-    assert (
-        dmd.reconstructed_data.T[2]
-        == np.mean(dmd.reconstructions_of_timeindex(2), axis=0).T
-    ).all()
-
-
-def test_rec_method_weighted():
     dmd = HODMD(d=2, svd_rank_extra=-1, reconstruction_method=[10, 20])
-    dmd.fit(X=sample_data)
-    assert (
-        dmd.reconstructed_data.T[4]
-        == np.average(
-            dmd.reconstructions_of_timeindex(4), axis=0, weights=[10, 20]
-        ).T
-    ).all()
-
->>>>>>> 8ce0133e
+    dmd.fit(X=X)
+    wavg = np.average(
+        np.array(dmd.reconstructions_of_timeindex(4)), axis=0, weights=[10, 20]
+    )
+    assert_allclose(dmd.reconstructed_data[:, 4], wavg.T)
+
 
 @pytest.mark.parametrize("linalg_module", linalg_backends)
 def test_scalar_func_warning(linalg_module):
@@ -462,24 +297,16 @@
     # we check that this does not fail
     HODMD(svd_rank=1, exact=True, opt=True, d=3).fit(arr)
 
-<<<<<<< HEAD
+
 @pytest.mark.parametrize("X", data_backends)
 def test_get_bitmask_default(X):
-=======
-
-def test_get_bitmask_default():
->>>>>>> 8ce0133e
     dmd = HODMD(svd_rank=-1, d=5)
     dmd.fit(X=X)
     assert dmd.modes_activation_bitmask.all()
 
-<<<<<<< HEAD
+
 @pytest.mark.parametrize("X", data_backends)
 def test_set_bitmask(X):
-=======
-
-def test_set_bitmask():
->>>>>>> 8ce0133e
     dmd = HODMD(svd_rank=-1, d=5)
     dmd.fit(X=X)
 
@@ -502,37 +329,25 @@
     with raises(RuntimeError):
         dmd.modes_activation_bitmask = np.full(3, True, dtype=bool)
 
-<<<<<<< HEAD
+
 @pytest.mark.parametrize("X", data_backends)
 def test_raise_wrong_dtype_bitmask(X):
-=======
-
-def test_raise_wrong_dtype_bitmask():
->>>>>>> 8ce0133e
     dmd = HODMD(svd_rank=-1, d=5)
     dmd.fit(X=X)
     with raises(RuntimeError):
         dmd.modes_activation_bitmask = np.full(3, 0.1)
 
-<<<<<<< HEAD
+
 @pytest.mark.parametrize("X", data_backends)
 def test_fitted(X):
-=======
-
-def test_fitted():
->>>>>>> 8ce0133e
     dmd = HODMD(svd_rank=-1, d=5)
     assert not dmd.fitted
     dmd.fit(X=X)
     assert dmd.fitted
 
-<<<<<<< HEAD
+
 @pytest.mark.parametrize("X", data_backends)
 def test_bitmask_amplitudes(X):
-=======
-
-def test_bitmask_amplitudes():
->>>>>>> 8ce0133e
     dmd = HODMD(svd_rank=-1, d=5)
     dmd.fit(X=X)
 
@@ -546,13 +361,9 @@
     assert dmd.amplitudes.shape[0] == old_n_amplitudes - 2
     assert_allclose(dmd.amplitudes, retained_amplitudes)
 
-<<<<<<< HEAD
+
 @pytest.mark.parametrize("X", data_backends)
 def test_bitmask_eigs(X):
-=======
-
-def test_bitmask_eigs():
->>>>>>> 8ce0133e
     dmd = HODMD(svd_rank=-1, d=5)
     dmd.fit(X=X)
 
@@ -566,13 +377,9 @@
     assert dmd.eigs.shape[0] == old_n_eigs - 2
     assert_allclose(dmd.eigs, retained_eigs)
 
-<<<<<<< HEAD
+
 @pytest.mark.parametrize("X", data_backends)
 def test_bitmask_modes(X):
-=======
-
-def test_bitmask_modes():
->>>>>>> 8ce0133e
     dmd = HODMD(svd_rank=-1, d=5)
     dmd.fit(X=X)
 
@@ -586,13 +393,9 @@
     assert dmd.modes.shape[1] == old_n_modes - 2
     assert_allclose(dmd.modes, retained_modes)
 
-<<<<<<< HEAD
+
 @pytest.mark.parametrize("X", data_backends)
 def test_reconstructed_data_with_bitmask(X):
-=======
-
-def test_reconstructed_data_with_bitmask():
->>>>>>> 8ce0133e
     dmd = HODMD(svd_rank=-1, d=5)
     dmd.fit(X=X)
 
@@ -602,62 +405,36 @@
 
     assert dmd.reconstructed_data is not None
 
-<<<<<<< HEAD
+
 @pytest.mark.parametrize("X", data_backends)
 def test_getitem_modes(X):
-=======
-
-def test_getitem_modes():
->>>>>>> 8ce0133e
     dmd = HODMD(svd_rank=-1, d=5)
     dmd.fit(X=X)
     old_n_modes = dmd.modes.shape[1]
 
-<<<<<<< HEAD
-    assert dmd[[0,-1]].modes.shape[1] == 2
-    assert_allclose(dmd[[0,-1]].modes, dmd.modes[:,[0,-1]])
-=======
     assert dmd[[0, -1]].modes.shape[1] == 2
-    np.testing.assert_almost_equal(dmd[[0, -1]].modes, dmd.modes[:, [0, -1]])
->>>>>>> 8ce0133e
+    assert_allclose(dmd[[0, -1]].modes, dmd.modes[:, [0, -1]])
 
     assert dmd.modes.shape[1] == old_n_modes
 
     assert dmd[1::2].modes.shape[1] == old_n_modes // 2
-<<<<<<< HEAD
-    assert_allclose(dmd[1::2].modes, dmd.modes[:,1::2])
+    assert_allclose(dmd[1::2].modes, dmd.modes[:, 1::2])
 
     assert dmd.modes.shape[1] == old_n_modes
 
-    assert dmd[[1,3]].modes.shape[1] == 2
-    assert_allclose(dmd[[1,3]].modes, dmd.modes[:,[1,3]])
-=======
-    np.testing.assert_almost_equal(dmd[1::2].modes, dmd.modes[:, 1::2])
+    assert dmd[[1, 3]].modes.shape[1] == 2
+    assert_allclose(dmd[[1, 3]].modes, dmd.modes[:, [1, 3]])
 
     assert dmd.modes.shape[1] == old_n_modes
 
-    assert dmd[[1, 3]].modes.shape[1] == 2
-    np.testing.assert_almost_equal(dmd[[1, 3]].modes, dmd.modes[:, [1, 3]])
->>>>>>> 8ce0133e
+    assert dmd[2].modes.shape[1] == 1
+    assert_allclose(np.squeeze(dmd[2].modes), dmd.modes[:, 2])
 
     assert dmd.modes.shape[1] == old_n_modes
 
-    assert dmd[2].modes.shape[1] == 1
-<<<<<<< HEAD
-    assert_allclose(np.squeeze(dmd[2].modes), dmd.modes[:,2])
-
-    assert dmd.modes.shape[1] == old_n_modes
 
 @pytest.mark.parametrize("X", data_backends)
 def test_getitem_raises(X):
-=======
-    np.testing.assert_almost_equal(np.squeeze(dmd[2].modes), dmd.modes[:, 2])
-
-    assert dmd.modes.shape[1] == old_n_modes
-
-
-def test_getitem_raises():
->>>>>>> 8ce0133e
     dmd = HODMD(svd_rank=-1, d=5)
     dmd.fit(X=X)
 
@@ -668,36 +445,22 @@
     with raises(ValueError):
         dmd[1.0]
 
-<<<<<<< HEAD
+
 @pytest.mark.parametrize("X", data_backends)
 def test_correct_amplitudes(X):
-=======
-
-def test_correct_amplitudes():
->>>>>>> 8ce0133e
     dmd = HODMD(svd_rank=-1, d=5)
     dmd.fit(X=X)
     assert_allclose(dmd.amplitudes, dmd._sub_dmd._b)
 
-<<<<<<< HEAD
+
 @pytest.mark.parametrize("linalg_module", linalg_backends)
 def test_raises_not_enough_snapshots(linalg_module):
     dmd = HODMD(svd_rank=-1, d=5)
-    with raises(ValueError,  match="The number of snapshots provided is not enough for d=5."):
-        dmd.fit(np.ones((20,4)))
-    with raises(ValueError,  match="Received only one time snapshot."):
-        dmd.fit(np.ones((20,5)))
-    dmd.fit(np.ones((20,6)))
-=======
-
-def test_raises_not_enough_snapshots():
-    dmd = HODMD(svd_rank=-1, d=5)
     with raises(
         ValueError,
-        match="The number of snapshots provided is not enough for d=5.\nExpected at least d.",
+        match="The number of snapshots provided is not enough for d=5.",
     ):
         dmd.fit(np.ones((20, 4)))
     with raises(ValueError, match="Received only one time snapshot."):
         dmd.fit(np.ones((20, 5)))
-    dmd.fit(np.ones((20, 6)))
->>>>>>> 8ce0133e
+    dmd.fit(np.ones((20, 6)))