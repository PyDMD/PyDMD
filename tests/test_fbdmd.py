import numpy as np
import pytest
from pytest import raises

from pydmd.fbdmd import FbDMD

from .utils import assert_allclose, setup_backends, noisy_data

<<<<<<< HEAD
data_backends = setup_backends(data=noisy_data())
input_sample_backends = setup_backends(data=np.load('tests/test_datasets/input_sample.npy'))
=======
def create_noisy_data():
    mu = 0.0
    sigma = 0.0  # noise standard deviation
    m = 100  # number of snapshot
    noise = np.random.normal(mu, sigma, m)  # gaussian noise
    A = np.array([[1.0, 1.0], [-1.0, 2.0]])
    A /= np.sqrt(3)
    n = 2
    X = np.zeros((n, m))
    X[:, 0] = np.array([0.5, 1.0])
    # evolve the system and perturb the data with noise
    for k in range(1, m):
        X[:, k] = A.dot(X[:, k - 1])
        X[:, k - 1] += noise[k - 1]
    return X


sample_data = create_noisy_data()
>>>>>>> 8ce0133e


@pytest.mark.parametrize("X", data_backends)
def test_modes_shape(X):
    dmd = FbDMD(svd_rank=-1)
    dmd.fit(X=X)
    assert dmd.modes.shape[1] == 2

<<<<<<< HEAD
@pytest.mark.parametrize("X", data_backends)
def test_truncation_shape(X):
=======

def test_truncation_shape():
>>>>>>> 8ce0133e
    dmd = FbDMD(svd_rank=1)
    dmd.fit(X=X)
    assert dmd.modes.shape[1] == 1

<<<<<<< HEAD
@pytest.mark.parametrize("X", data_backends)
def test_eigs_1(X):
=======

def test_dynamics():
    dmd = FbDMD(svd_rank=-1)
    dmd.fit(X=sample_data)
    assert dmd.dynamics.shape == (2, 100)


def test_eigs_1():
    dmd = FbDMD(svd_rank=-1)
    dmd.fit(X=sample_data)
    assert len(dmd.eigs) == 2


def test_eigs_2():
>>>>>>> 8ce0133e
    dmd = FbDMD(svd_rank=1)
    dmd.fit(X=X)
    assert len(dmd.eigs) == 1

<<<<<<< HEAD
@pytest.mark.parametrize("X", data_backends)
def test_reconstructed_data(X):
=======

def test_eigs_modulus_1():
    dmd = FbDMD(svd_rank=-1)
    dmd.fit(X=sample_data)
    np.testing.assert_almost_equal(np.linalg.norm(dmd.eigs[0]), 1.0, decimal=6)


def test_eigs_modulus_2():
    dmd = FbDMD(svd_rank=-1, exact=True)
    dmd.fit(X=sample_data)
    np.testing.assert_almost_equal(np.linalg.norm(dmd.eigs[1]), 1.0, decimal=6)


def test_reconstructed_data():
>>>>>>> 8ce0133e
    dmd = FbDMD(exact=True, svd_rank=-1)
    dmd.fit(X=X)
    dmd_data = dmd.reconstructed_data
    dmd_data_correct = np.load("tests/test_datasets/fbdmd_data.npy")
<<<<<<< HEAD
    assert_allclose(dmd_data, dmd_data_correct)
=======
    assert np.allclose(dmd_data, dmd_data_correct)
>>>>>>> 8ce0133e


def test_sorted_eigs_default():
    dmd = FbDMD(svd_rank=-1)
    assert dmd.operator._sorted_eigs == False

<<<<<<< HEAD
@pytest.mark.parametrize("X", data_backends)
def test_sorted_eigs_param(X):
    dmd = FbDMD(svd_rank=-1, sorted_eigs='real')
    assert dmd.operator._sorted_eigs == 'real'
=======

def test_sorted_eigs_param():
    dmd = FbDMD(svd_rank=-1, sorted_eigs="real")
    assert dmd.operator._sorted_eigs == "real"

>>>>>>> 8ce0133e

@pytest.mark.parametrize("X", data_backends)
def test_get_bitmask_default(X):
    dmd = FbDMD(svd_rank=-1)
    dmd.fit(X=X)
    assert dmd.modes_activation_bitmask.all()

<<<<<<< HEAD
@pytest.mark.parametrize("X", data_backends)
def test_set_bitmask(X):
=======

def test_set_bitmask():
>>>>>>> 8ce0133e
    dmd = FbDMD(svd_rank=-1)
    dmd.fit(X=X)

    new_bitmask = np.full(len(dmd.amplitudes), True, dtype=bool)
    new_bitmask[[0]] = False
    dmd.modes_activation_bitmask = new_bitmask

    assert dmd.modes_activation_bitmask[0] == False
    assert dmd.modes_activation_bitmask[1:].all()

<<<<<<< HEAD
@pytest.mark.parametrize("X", data_backends)
def test_not_fitted_get_bitmask_raises(X):
=======

def test_not_fitted_get_bitmask_raises():
>>>>>>> 8ce0133e
    dmd = FbDMD(svd_rank=-1)
    with raises(RuntimeError):
        print(dmd.modes_activation_bitmask)

<<<<<<< HEAD
@pytest.mark.parametrize("X", data_backends)
def test_not_fitted_set_bitmask_raises(X):
=======

def test_not_fitted_set_bitmask_raises():
>>>>>>> 8ce0133e
    dmd = FbDMD(svd_rank=-1)
    with raises(RuntimeError):
        dmd.modes_activation_bitmask = np.full(3, True, dtype=bool)

<<<<<<< HEAD
@pytest.mark.parametrize("X", data_backends)
def test_raise_wrong_dtype_bitmask(X):
=======

def test_raise_wrong_dtype_bitmask():
>>>>>>> 8ce0133e
    dmd = FbDMD(svd_rank=-1)
    dmd.fit(X=X)
    with raises(RuntimeError):
        dmd.modes_activation_bitmask = np.full(3, 0.1)

<<<<<<< HEAD
@pytest.mark.parametrize("X", data_backends)
def test_fitted(X):
=======

def test_fitted():
>>>>>>> 8ce0133e
    dmd = FbDMD(svd_rank=-1)
    assert not dmd.fitted
    dmd.fit(X=X)
    assert dmd.fitted

<<<<<<< HEAD
@pytest.mark.parametrize("X", data_backends)
def test_bitmask_amplitudes(X):
=======

def test_bitmask_amplitudes():
>>>>>>> 8ce0133e
    dmd = FbDMD(svd_rank=-1)
    dmd.fit(X=X)

    old_n_amplitudes = dmd.amplitudes.shape[0]
    retained_amplitudes = np.delete(dmd.amplitudes, [0, -1])

    new_bitmask = np.full(dmd.amplitudes.shape[0], True, dtype=bool)
    new_bitmask[[0, -1]] = False
    dmd.modes_activation_bitmask = new_bitmask

    assert dmd.amplitudes.shape[0] == old_n_amplitudes - 2
    assert_allclose(dmd.amplitudes, retained_amplitudes)

<<<<<<< HEAD
@pytest.mark.parametrize("X", data_backends)
def test_bitmask_eigs(X):
=======

def test_bitmask_eigs():
>>>>>>> 8ce0133e
    dmd = FbDMD(svd_rank=-1)
    dmd.fit(X=X)

    old_n_eigs = dmd.eigs.shape[0]
    retained_eigs = np.delete(dmd.eigs, [0, -1])

    new_bitmask = np.full(dmd.amplitudes.shape[0], True, dtype=bool)
    new_bitmask[[0, -1]] = False
    dmd.modes_activation_bitmask = new_bitmask

    assert dmd.eigs.shape[0] == old_n_eigs - 2
    assert_allclose(dmd.eigs, retained_eigs)

<<<<<<< HEAD
@pytest.mark.parametrize("X", data_backends)
def test_bitmask_modes(X):
=======

def test_bitmask_modes():
>>>>>>> 8ce0133e
    dmd = FbDMD(svd_rank=-1)
    dmd.fit(X=X)

    old_n_modes = dmd.modes.shape[1]
    retained_modes = np.delete(dmd.modes, [0, -1], axis=1)

    new_bitmask = np.full(dmd.amplitudes.shape[0], True, dtype=bool)
    new_bitmask[[0, -1]] = False
    dmd.modes_activation_bitmask = new_bitmask

    assert dmd.modes.shape[1] == old_n_modes - 2
    assert_allclose(dmd.modes, retained_modes)

<<<<<<< HEAD
@pytest.mark.parametrize("X", data_backends)
def test_reconstructed_data_with_bitmask(X):
=======

def test_reconstructed_data_with_bitmask():
>>>>>>> 8ce0133e
    dmd = FbDMD(svd_rank=-1)
    dmd.fit(X=X)

    new_bitmask = np.full(dmd.amplitudes.shape[0], True, dtype=bool)
    new_bitmask[[0, -1]] = False
    dmd.modes_activation_bitmask = new_bitmask

    assert dmd.reconstructed_data is not None

<<<<<<< HEAD
@pytest.mark.parametrize("X", input_sample_backends)
def test_getitem_modes(X):
    dmd = FbDMD(svd_rank=-1)
    dmd.fit(X=X)
    old_n_modes = dmd.modes.shape[1]

    assert dmd[[0,-1]].modes.shape[1] == 2
    assert_allclose(dmd[[0,-1]].modes, dmd.modes[:,[0,-1]])
=======

def test_getitem_modes():
    dmd = FbDMD(svd_rank=-1)
    dmd.fit(X=np.load("tests/test_datasets/input_sample.npy"))
    old_n_modes = dmd.modes.shape[1]

    assert dmd[[0, -1]].modes.shape[1] == 2
    np.testing.assert_almost_equal(dmd[[0, -1]].modes, dmd.modes[:, [0, -1]])
>>>>>>> 8ce0133e

    assert dmd.modes.shape[1] == old_n_modes

    assert dmd[1::2].modes.shape[1] == old_n_modes // 2
<<<<<<< HEAD
    assert_allclose(dmd[1::2].modes, dmd.modes[:,1::2])

    assert dmd.modes.shape[1] == old_n_modes

    assert dmd[[1,3]].modes.shape[1] == 2
    assert_allclose(dmd[[1,3]].modes, dmd.modes[:,[1,3]])
=======
    np.testing.assert_almost_equal(dmd[1::2].modes, dmd.modes[:, 1::2])

    assert dmd.modes.shape[1] == old_n_modes

    assert dmd[[1, 3]].modes.shape[1] == 2
    np.testing.assert_almost_equal(dmd[[1, 3]].modes, dmd.modes[:, [1, 3]])
>>>>>>> 8ce0133e

    assert dmd.modes.shape[1] == old_n_modes

    assert dmd[2].modes.shape[1] == 1
<<<<<<< HEAD
    assert_allclose(np.squeeze(dmd[2].modes), dmd.modes[:,2])

    assert dmd.modes.shape[1] == old_n_modes

@pytest.mark.parametrize("X", input_sample_backends)
def test_getitem_raises(X):
    dmd = FbDMD(svd_rank=-1)
    dmd.fit(X=X)
=======
    np.testing.assert_almost_equal(np.squeeze(dmd[2].modes), dmd.modes[:, 2])

    assert dmd.modes.shape[1] == old_n_modes


def test_getitem_raises():
    dmd = FbDMD(svd_rank=-1)
    dmd.fit(X=np.load("tests/test_datasets/input_sample.npy"))
>>>>>>> 8ce0133e

    with raises(ValueError):
        dmd[[0, 1, 1, 0, 1]]
    with raises(ValueError):
        dmd[[True, True, False, True]]
    with raises(ValueError):
        dmd[1.0]

<<<<<<< HEAD
@pytest.mark.parametrize("X", input_sample_backends)
def test_correct_amplitudes(X):
    dmd = FbDMD(svd_rank=-1)
    dmd.fit(X=X)
    assert_allclose(dmd.amplitudes, dmd._b)
=======

def test_correct_amplitudes():
    dmd = FbDMD(svd_rank=-1)
    dmd.fit(X=np.load("tests/test_datasets/input_sample.npy"))
    np.testing.assert_array_almost_equal(dmd.amplitudes, dmd._b)
>>>>>>> 8ce0133e
<|MERGE_RESOLUTION|>--- conflicted
+++ resolved
@@ -6,29 +6,10 @@
 
 from .utils import assert_allclose, setup_backends, noisy_data
 
-<<<<<<< HEAD
 data_backends = setup_backends(data=noisy_data())
-input_sample_backends = setup_backends(data=np.load('tests/test_datasets/input_sample.npy'))
-=======
-def create_noisy_data():
-    mu = 0.0
-    sigma = 0.0  # noise standard deviation
-    m = 100  # number of snapshot
-    noise = np.random.normal(mu, sigma, m)  # gaussian noise
-    A = np.array([[1.0, 1.0], [-1.0, 2.0]])
-    A /= np.sqrt(3)
-    n = 2
-    X = np.zeros((n, m))
-    X[:, 0] = np.array([0.5, 1.0])
-    # evolve the system and perturb the data with noise
-    for k in range(1, m):
-        X[:, k] = A.dot(X[:, k - 1])
-        X[:, k - 1] += noise[k - 1]
-    return X
-
-
-sample_data = create_noisy_data()
->>>>>>> 8ce0133e
+input_sample_backends = setup_backends(
+    data=np.load("tests/test_datasets/input_sample.npy")
+)
 
 
 @pytest.mark.parametrize("X", data_backends)
@@ -37,86 +18,40 @@
     dmd.fit(X=X)
     assert dmd.modes.shape[1] == 2
 
-<<<<<<< HEAD
+
 @pytest.mark.parametrize("X", data_backends)
 def test_truncation_shape(X):
-=======
-
-def test_truncation_shape():
->>>>>>> 8ce0133e
     dmd = FbDMD(svd_rank=1)
     dmd.fit(X=X)
     assert dmd.modes.shape[1] == 1
 
-<<<<<<< HEAD
+
 @pytest.mark.parametrize("X", data_backends)
 def test_eigs_1(X):
-=======
-
-def test_dynamics():
-    dmd = FbDMD(svd_rank=-1)
-    dmd.fit(X=sample_data)
-    assert dmd.dynamics.shape == (2, 100)
-
-
-def test_eigs_1():
-    dmd = FbDMD(svd_rank=-1)
-    dmd.fit(X=sample_data)
-    assert len(dmd.eigs) == 2
-
-
-def test_eigs_2():
->>>>>>> 8ce0133e
     dmd = FbDMD(svd_rank=1)
     dmd.fit(X=X)
     assert len(dmd.eigs) == 1
 
-<<<<<<< HEAD
+
 @pytest.mark.parametrize("X", data_backends)
 def test_reconstructed_data(X):
-=======
-
-def test_eigs_modulus_1():
-    dmd = FbDMD(svd_rank=-1)
-    dmd.fit(X=sample_data)
-    np.testing.assert_almost_equal(np.linalg.norm(dmd.eigs[0]), 1.0, decimal=6)
-
-
-def test_eigs_modulus_2():
-    dmd = FbDMD(svd_rank=-1, exact=True)
-    dmd.fit(X=sample_data)
-    np.testing.assert_almost_equal(np.linalg.norm(dmd.eigs[1]), 1.0, decimal=6)
-
-
-def test_reconstructed_data():
->>>>>>> 8ce0133e
     dmd = FbDMD(exact=True, svd_rank=-1)
     dmd.fit(X=X)
     dmd_data = dmd.reconstructed_data
     dmd_data_correct = np.load("tests/test_datasets/fbdmd_data.npy")
-<<<<<<< HEAD
     assert_allclose(dmd_data, dmd_data_correct)
-=======
-    assert np.allclose(dmd_data, dmd_data_correct)
->>>>>>> 8ce0133e
 
 
 def test_sorted_eigs_default():
     dmd = FbDMD(svd_rank=-1)
     assert dmd.operator._sorted_eigs == False
 
-<<<<<<< HEAD
+
 @pytest.mark.parametrize("X", data_backends)
 def test_sorted_eigs_param(X):
-    dmd = FbDMD(svd_rank=-1, sorted_eigs='real')
-    assert dmd.operator._sorted_eigs == 'real'
-=======
-
-def test_sorted_eigs_param():
     dmd = FbDMD(svd_rank=-1, sorted_eigs="real")
     assert dmd.operator._sorted_eigs == "real"
 
->>>>>>> 8ce0133e
 
 @pytest.mark.parametrize("X", data_backends)
 def test_get_bitmask_default(X):
@@ -124,13 +59,9 @@
     dmd.fit(X=X)
     assert dmd.modes_activation_bitmask.all()
 
-<<<<<<< HEAD
+
 @pytest.mark.parametrize("X", data_backends)
 def test_set_bitmask(X):
-=======
-
-def test_set_bitmask():
->>>>>>> 8ce0133e
     dmd = FbDMD(svd_rank=-1)
     dmd.fit(X=X)
 
@@ -141,59 +72,39 @@
     assert dmd.modes_activation_bitmask[0] == False
     assert dmd.modes_activation_bitmask[1:].all()
 
-<<<<<<< HEAD
+
 @pytest.mark.parametrize("X", data_backends)
 def test_not_fitted_get_bitmask_raises(X):
-=======
-
-def test_not_fitted_get_bitmask_raises():
->>>>>>> 8ce0133e
     dmd = FbDMD(svd_rank=-1)
     with raises(RuntimeError):
         print(dmd.modes_activation_bitmask)
 
-<<<<<<< HEAD
+
 @pytest.mark.parametrize("X", data_backends)
 def test_not_fitted_set_bitmask_raises(X):
-=======
-
-def test_not_fitted_set_bitmask_raises():
->>>>>>> 8ce0133e
     dmd = FbDMD(svd_rank=-1)
     with raises(RuntimeError):
         dmd.modes_activation_bitmask = np.full(3, True, dtype=bool)
 
-<<<<<<< HEAD
+
 @pytest.mark.parametrize("X", data_backends)
 def test_raise_wrong_dtype_bitmask(X):
-=======
-
-def test_raise_wrong_dtype_bitmask():
->>>>>>> 8ce0133e
     dmd = FbDMD(svd_rank=-1)
     dmd.fit(X=X)
     with raises(RuntimeError):
         dmd.modes_activation_bitmask = np.full(3, 0.1)
 
-<<<<<<< HEAD
+
 @pytest.mark.parametrize("X", data_backends)
 def test_fitted(X):
-=======
-
-def test_fitted():
->>>>>>> 8ce0133e
     dmd = FbDMD(svd_rank=-1)
     assert not dmd.fitted
     dmd.fit(X=X)
     assert dmd.fitted
 
-<<<<<<< HEAD
+
 @pytest.mark.parametrize("X", data_backends)
 def test_bitmask_amplitudes(X):
-=======
-
-def test_bitmask_amplitudes():
->>>>>>> 8ce0133e
     dmd = FbDMD(svd_rank=-1)
     dmd.fit(X=X)
 
@@ -207,13 +118,9 @@
     assert dmd.amplitudes.shape[0] == old_n_amplitudes - 2
     assert_allclose(dmd.amplitudes, retained_amplitudes)
 
-<<<<<<< HEAD
+
 @pytest.mark.parametrize("X", data_backends)
 def test_bitmask_eigs(X):
-=======
-
-def test_bitmask_eigs():
->>>>>>> 8ce0133e
     dmd = FbDMD(svd_rank=-1)
     dmd.fit(X=X)
 
@@ -227,13 +134,9 @@
     assert dmd.eigs.shape[0] == old_n_eigs - 2
     assert_allclose(dmd.eigs, retained_eigs)
 
-<<<<<<< HEAD
+
 @pytest.mark.parametrize("X", data_backends)
 def test_bitmask_modes(X):
-=======
-
-def test_bitmask_modes():
->>>>>>> 8ce0133e
     dmd = FbDMD(svd_rank=-1)
     dmd.fit(X=X)
 
@@ -247,13 +150,9 @@
     assert dmd.modes.shape[1] == old_n_modes - 2
     assert_allclose(dmd.modes, retained_modes)
 
-<<<<<<< HEAD
+
 @pytest.mark.parametrize("X", data_backends)
 def test_reconstructed_data_with_bitmask(X):
-=======
-
-def test_reconstructed_data_with_bitmask():
->>>>>>> 8ce0133e
     dmd = FbDMD(svd_rank=-1)
     dmd.fit(X=X)
 
@@ -263,67 +162,38 @@
 
     assert dmd.reconstructed_data is not None
 
-<<<<<<< HEAD
+
 @pytest.mark.parametrize("X", input_sample_backends)
 def test_getitem_modes(X):
     dmd = FbDMD(svd_rank=-1)
     dmd.fit(X=X)
     old_n_modes = dmd.modes.shape[1]
 
-    assert dmd[[0,-1]].modes.shape[1] == 2
-    assert_allclose(dmd[[0,-1]].modes, dmd.modes[:,[0,-1]])
-=======
-
-def test_getitem_modes():
-    dmd = FbDMD(svd_rank=-1)
-    dmd.fit(X=np.load("tests/test_datasets/input_sample.npy"))
-    old_n_modes = dmd.modes.shape[1]
-
     assert dmd[[0, -1]].modes.shape[1] == 2
-    np.testing.assert_almost_equal(dmd[[0, -1]].modes, dmd.modes[:, [0, -1]])
->>>>>>> 8ce0133e
+    assert_allclose(dmd[[0, -1]].modes, dmd.modes[:, [0, -1]])
 
     assert dmd.modes.shape[1] == old_n_modes
 
     assert dmd[1::2].modes.shape[1] == old_n_modes // 2
-<<<<<<< HEAD
-    assert_allclose(dmd[1::2].modes, dmd.modes[:,1::2])
-
-    assert dmd.modes.shape[1] == old_n_modes
-
-    assert dmd[[1,3]].modes.shape[1] == 2
-    assert_allclose(dmd[[1,3]].modes, dmd.modes[:,[1,3]])
-=======
-    np.testing.assert_almost_equal(dmd[1::2].modes, dmd.modes[:, 1::2])
+    assert_allclose(dmd[1::2].modes, dmd.modes[:, 1::2])
 
     assert dmd.modes.shape[1] == old_n_modes
 
     assert dmd[[1, 3]].modes.shape[1] == 2
-    np.testing.assert_almost_equal(dmd[[1, 3]].modes, dmd.modes[:, [1, 3]])
->>>>>>> 8ce0133e
+    assert_allclose(dmd[[1, 3]].modes, dmd.modes[:, [1, 3]])
 
     assert dmd.modes.shape[1] == old_n_modes
 
     assert dmd[2].modes.shape[1] == 1
-<<<<<<< HEAD
-    assert_allclose(np.squeeze(dmd[2].modes), dmd.modes[:,2])
-
-    assert dmd.modes.shape[1] == old_n_modes
+    assert_allclose(np.squeeze(dmd[2].modes), dmd.modes[:, 2])
+
+    assert dmd.modes.shape[1] == old_n_modes
+
 
 @pytest.mark.parametrize("X", input_sample_backends)
 def test_getitem_raises(X):
     dmd = FbDMD(svd_rank=-1)
     dmd.fit(X=X)
-=======
-    np.testing.assert_almost_equal(np.squeeze(dmd[2].modes), dmd.modes[:, 2])
-
-    assert dmd.modes.shape[1] == old_n_modes
-
-
-def test_getitem_raises():
-    dmd = FbDMD(svd_rank=-1)
-    dmd.fit(X=np.load("tests/test_datasets/input_sample.npy"))
->>>>>>> 8ce0133e
 
     with raises(ValueError):
         dmd[[0, 1, 1, 0, 1]]
@@ -332,16 +202,9 @@
     with raises(ValueError):
         dmd[1.0]
 
-<<<<<<< HEAD
+
 @pytest.mark.parametrize("X", input_sample_backends)
 def test_correct_amplitudes(X):
     dmd = FbDMD(svd_rank=-1)
     dmd.fit(X=X)
-    assert_allclose(dmd.amplitudes, dmd._b)
-=======
-
-def test_correct_amplitudes():
-    dmd = FbDMD(svd_rank=-1)
-    dmd.fit(X=np.load("tests/test_datasets/input_sample.npy"))
-    np.testing.assert_array_almost_equal(dmd.amplitudes, dmd._b)
->>>>>>> 8ce0133e
+    assert_allclose(dmd.amplitudes, dmd._b)