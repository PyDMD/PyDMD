import numpy as np
import pytest
from pytest import raises

from pydmd import DMD
from pydmd.dmdbase import DMDBase
<<<<<<< HEAD

from .utils import setup_backends

data_backends = setup_backends()
=======
from pydmd.snapshots import Snapshots

# 15 snapshot with 400 data. The matrix is 400x15 and it contains
# the following data: f1 + f2 where
# f1 = lambda x,t: sech(x+3)*(1.*np.exp(1j*2.3*t))
# f2 = lambda x,t: (sech(x)*np.tanh(x))*(2.*np.exp(1j*2.8*t))
sample_data = np.load('tests/test_datasets/input_sample.npy')
>>>>>>> b555c9d8


def test_svd_rank_default():
    dmd = DMDBase()
    assert dmd.operator._svd_rank == 0

def test_svd_rank():
    dmd = DMDBase(svd_rank=3)
    assert dmd.operator._svd_rank == 3

def test_tlsq_rank_default():
    dmd = DMDBase()
    assert dmd._tlsq_rank == 0

def test_tlsq_rank():
    dmd = DMDBase(tlsq_rank=2)
    assert dmd._tlsq_rank == 2

def test_exact_default():
    dmd = DMDBase()
    assert dmd.operator._exact == False

def test_exact():
    dmd = DMDBase(exact=True)
    assert dmd.operator._exact == True

def test_opt_default():
    dmd = DMDBase()
    assert dmd._opt == False

def test_opt():
    dmd = DMDBase(opt=True)
    assert dmd._opt == True

@pytest.mark.parametrize("X", data_backends)
def test_fit(X):
    dmd = DMDBase(exact=False)
    with raises(NotImplementedError):
<<<<<<< HEAD
        dmd.fit(X)
=======
        dmd.fit(sample_data)
>>>>>>> b555c9d8

def test_advanced_snapshot_parameter2():
    dmd = DMDBase(opt=5)
    assert dmd._opt == 5

def test_translate_tpow_positive():
    dmd = DMDBase(opt=4)

    assert dmd._translate_eigs_exponent(10) == 6
    assert dmd._translate_eigs_exponent(0) == -4

@pytest.mark.parametrize("X", data_backends)
def test_translate_tpow_negative(X):
    dmd = DMDBase(opt=-1)
<<<<<<< HEAD
    dmd._snapshots = X
=======
    dmd._snapshots_holder = Snapshots(sample_data)
>>>>>>> b555c9d8

    assert dmd._translate_eigs_exponent(10) == 10 - (X.shape[1] - 1)
    assert dmd._translate_eigs_exponent(0) == 1 - X.shape[1]

@pytest.mark.parametrize("X", data_backends)
def test_translate_tpow_vector(X):
    dmd = DMDBase(opt=-1)
<<<<<<< HEAD
    dmd._snapshots = X
=======
    dmd._snapshots_holder = Snapshots(sample_data)
>>>>>>> b555c9d8

    tpow = np.ndarray([0,1,2,3,5,6,7,11])
    for idx,x in enumerate(dmd._translate_eigs_exponent(tpow)):
        assert x == dmd._translate_eigs_exponent(tpow[idx])

def test_sorted_eigs_default():
    dmd = DMDBase()
    assert dmd.operator._sorted_eigs == False

def test_sorted_eigs_param():
    dmd = DMDBase(sorted_eigs='real')
    assert dmd.operator._sorted_eigs == 'real'

<<<<<<< HEAD
@pytest.mark.parametrize("X", data_backends)
def test_dmd_time_wrong_key(X):
=======
def test_dmd_time_wrong_key():
>>>>>>> b555c9d8
    dmd = DMD(svd_rank=10)
    dmd.fit(X)

    with raises(KeyError):
        dmd.dmd_time['tstart'] = 10<|MERGE_RESOLUTION|>--- conflicted
+++ resolved
@@ -4,20 +4,11 @@
 
 from pydmd import DMD
 from pydmd.dmdbase import DMDBase
-<<<<<<< HEAD
 
 from .utils import setup_backends
+from pydmd.snapshots import Snapshots
 
 data_backends = setup_backends()
-=======
-from pydmd.snapshots import Snapshots
-
-# 15 snapshot with 400 data. The matrix is 400x15 and it contains
-# the following data: f1 + f2 where
-# f1 = lambda x,t: sech(x+3)*(1.*np.exp(1j*2.3*t))
-# f2 = lambda x,t: (sech(x)*np.tanh(x))*(2.*np.exp(1j*2.8*t))
-sample_data = np.load('tests/test_datasets/input_sample.npy')
->>>>>>> b555c9d8
 
 
 def test_svd_rank_default():
@@ -56,11 +47,7 @@
 def test_fit(X):
     dmd = DMDBase(exact=False)
     with raises(NotImplementedError):
-<<<<<<< HEAD
         dmd.fit(X)
-=======
-        dmd.fit(sample_data)
->>>>>>> b555c9d8
 
 def test_advanced_snapshot_parameter2():
     dmd = DMDBase(opt=5)
@@ -75,11 +62,7 @@
 @pytest.mark.parametrize("X", data_backends)
 def test_translate_tpow_negative(X):
     dmd = DMDBase(opt=-1)
-<<<<<<< HEAD
-    dmd._snapshots = X
-=======
-    dmd._snapshots_holder = Snapshots(sample_data)
->>>>>>> b555c9d8
+    dmd._snapshots_holder = Snapshots(X)
 
     assert dmd._translate_eigs_exponent(10) == 10 - (X.shape[1] - 1)
     assert dmd._translate_eigs_exponent(0) == 1 - X.shape[1]
@@ -87,11 +70,7 @@
 @pytest.mark.parametrize("X", data_backends)
 def test_translate_tpow_vector(X):
     dmd = DMDBase(opt=-1)
-<<<<<<< HEAD
-    dmd._snapshots = X
-=======
-    dmd._snapshots_holder = Snapshots(sample_data)
->>>>>>> b555c9d8
+    dmd._snapshots_holder = Snapshots(X)
 
     tpow = np.ndarray([0,1,2,3,5,6,7,11])
     for idx,x in enumerate(dmd._translate_eigs_exponent(tpow)):
@@ -105,12 +84,8 @@
     dmd = DMDBase(sorted_eigs='real')
     assert dmd.operator._sorted_eigs == 'real'
 
-<<<<<<< HEAD
 @pytest.mark.parametrize("X", data_backends)
 def test_dmd_time_wrong_key(X):
-=======
-def test_dmd_time_wrong_key():
->>>>>>> b555c9d8
     dmd = DMD(svd_rank=10)
     dmd.fit(X)
 
