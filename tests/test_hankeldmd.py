--- conflicted
+++ resolved
@@ -1,6 +1,6 @@
 import numpy as np
+import pytest
 import torch
-import pytest
 from pytest import raises
 
 from pydmd import HankelDMD
@@ -470,12 +470,8 @@
     assert dmd.modes.shape[1] == old_n_modes - 2
     assert_allclose(dmd.modes, retained_modes)
 
-<<<<<<< HEAD
 @pytest.mark.parametrize("X", data_backends)
 def test_reconstructed_data_with_bitmask(X):
-=======
-def test_reconstructed_data_with_bitmask():
->>>>>>> abaac75a
     dmd = HankelDMD(svd_rank=-1, d=5)
     dmd.fit(X=X)
 
