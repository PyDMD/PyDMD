<<<<<<< HEAD
import numpy as np
import pytest
import torch
from pytest import raises

from pydmd.dmd import DMD
=======
from builtins import range

import numpy as np
from pytest import raises

from pydmd.dmd import DMD

# 15 snapshot with 400 data. The matrix is 400x15 and it contains
# the following data: f1 + f2 where
# f1 = lambda x,t: sech(x+3)*(1.*np.exp(1j*2.3*t))
# f2 = lambda x,t: (sech(x)*np.tanh(x))*(2.*np.exp(1j*2.8*t))
sample_data = np.load('tests/test_datasets/input_sample.npy')


def create_noisy_data():
    mu = 0.
    sigma = 0.  # noise standard deviation
    m = 100  # number of snapshot
    noise = np.random.normal(mu, sigma, m)  # gaussian noise
    A = np.array([[1., 1.], [-1., 2.]])
    A /= np.sqrt(3)
    n = 2
    X = np.zeros((n, m))
    X[:, 0] = np.array([0.5, 1.])
    # evolve the system and perturb the data with noise
    for k in range(1, m):
        X[:, k] = A.dot(X[:, k - 1])
        X[:, k - 1] += noise[k - 1]
    return X
>>>>>>> b555c9d8

from .utils import assert_allclose, setup_backends, sample_data, setup_linalg_module_backends

data_backends = setup_backends()
linalg_backends = setup_linalg_module_backends()


@pytest.mark.parametrize("X", data_backends)
def test_shape(X):
    dmd = DMD(svd_rank=-1)
    dmd.fit(X=X)
    assert dmd.modes.shape[1] == X.shape[1] - 1

@pytest.mark.parametrize("X", data_backends)
def test_truncation_shape(X):
    dmd = DMD(svd_rank=3)
    dmd.fit(X=X)
    assert dmd.modes.shape[1] == 3

@pytest.mark.parametrize("X", data_backends)
def test_rank(X):
    dmd = DMD(svd_rank=0.9)
    dmd.fit(X=X)
    assert len(dmd.eigs) == 2

@pytest.mark.parametrize("X", data_backends)
def test_Atilde_shape(X):
    dmd = DMD(svd_rank=3)
<<<<<<< HEAD
    dmd.fit(X=X)
    assert dmd.atilde.shape == (dmd.svd_rank, dmd.svd_rank)
=======
    dmd.fit(X=sample_data)
    assert dmd.operator.as_numpy_array.shape == (dmd.operator._svd_rank, dmd.operator._svd_rank)
>>>>>>> b555c9d8

@pytest.mark.parametrize("X", data_backends)
def test_Atilde_values(X):
    dmd = DMD(svd_rank=2)
<<<<<<< HEAD
    dmd.fit(X=X)
    exact_atilde = [[-0.70558526 + 0.67815084j, 0.22914898 + 0.20020143j],
                    [0.10459069 + 0.09137814j, -0.57730040 + 0.79022994j]]
    assert_allclose(exact_atilde, dmd.atilde)
=======
    dmd.fit(X=sample_data)
    exact_atilde = np.array(
        [[-0.70558526 + 0.67815084j, 0.22914898 + 0.20020143j],
            [0.10459069 + 0.09137814j, -0.57730040 + 0.79022994j]])
    np.testing.assert_allclose(exact_atilde, dmd.operator.as_numpy_array)
>>>>>>> b555c9d8

@pytest.mark.parametrize("X", data_backends)
def test_eigs_1(X):
    dmd = DMD(svd_rank=-1)
    dmd.fit(X=X)
    assert len(dmd.eigs) == 14

@pytest.mark.parametrize("X", data_backends)
def test_eigs_2(X):
    dmd = DMD(svd_rank=5)
    dmd.fit(X=X)
    assert len(dmd.eigs) == 5

@pytest.mark.parametrize("X", data_backends)
def test_eigs_3(X):
    dmd = DMD(svd_rank=2)
    dmd.fit(X=X)
    expected_eigs = [
        -8.09016994e-01 + 5.87785252e-01j, -4.73868662e-01 + 8.80595532e-01j
    ]
    assert_allclose(dmd.eigs, expected_eigs, atol=1.e-6)

@pytest.mark.parametrize("X", data_backends)
def test_dynamics_1(X):
    dmd = DMD(svd_rank=5)
    dmd.fit(X=X)
    assert dmd.dynamics.shape == (5, X.shape[1])

@pytest.mark.parametrize("X", data_backends)
def test_dynamics_2(X):
    dmd = DMD(svd_rank=1)
    dmd.fit(X=X)
    expected_dynamics =[[
        -2.20639502 - 9.10168802e-16j, 1.55679980 - 1.49626864e+00j,
        -0.08375915 + 2.11149018e+00j, -1.37280962 - 1.54663768e+00j,
        2.01748787 + 1.60312745e-01j, -1.53222592 + 1.25504678e+00j,
        0.23000498 - 1.92462280e+00j, 1.14289644 + 1.51396355e+00j,
        -1.83310653 - 2.93174173e-01j, 1.49222925 - 1.03626336e+00j,
        -0.35015209 + 1.74312867e+00j, -0.93504202 - 1.46738182e+00j,
        1.65485808 + 4.01263449e-01j, -1.43976061 + 8.39117825e-01j,
        0.44682540 - 1.56844403e+00j
    ]]
    assert_allclose(dmd.dynamics, expected_dynamics)

@pytest.mark.parametrize("X", data_backends)
def test_dynamics_opt_1(X):
    dmd = DMD(svd_rank=5, opt=True)
    dmd.fit(X=X)
    assert dmd.dynamics.shape == (5, X.shape[1])

@pytest.mark.parametrize("X", data_backends)
def test_dynamics_opt_2(X):
    dmd = DMD(svd_rank=1, opt=True)
    dmd.fit(X=X)
    expected_dynamics = [[
        -4.609718826226513-6.344781724790875j,
        7.5552686987577165+1.3506997434096375j,
        -6.246864367654589+4.170577993207872j,
        1.5794144248628537-7.179014663490048j,
        3.754043295828462+6.13648812118528j,
        -6.810262177959786-1.7840079278093528j,
        6.015047060133346-3.35961532862783j,
        -1.9658025630719695+6.449604262000736j,
        -2.9867632454837936-5.8838563367460734j,
        6.097558230017521+2.126086276430128j,
        -5.7441543819530265+2.6349291080417103j,
        2.266111252852836-5.7545702519088895j,
        2.303531963541068+5.597105176945707j,
        -5.421019770795679-2.3870927539102658j,
        5.443800581850978-1.9919716610066682j,
    ]]
    assert_allclose(dmd.dynamics, expected_dynamics)

@pytest.mark.parametrize("X", data_backends)
def test_reconstructed_data(X):
    dmd = DMD()
    dmd.fit(X=X)
    dmd_data = dmd.reconstructed_data
    assert_allclose(dmd_data, X)

@pytest.mark.parametrize("X", data_backends)
def test_original_time(X):
    dmd = DMD(svd_rank=2)
    dmd.fit(X=X)
    expected_dict = {'dt': 1, 't0': 0, 'tend': 14}
    assert dmd.original_time == expected_dict

@pytest.mark.parametrize("X", data_backends)
def test_original_timesteps(X):
    dmd = DMD()
    dmd.fit(X=X)
    assert_allclose(dmd.original_timesteps,
                                np.arange(X.shape[1]))

@pytest.mark.parametrize("X", data_backends)
def test_dmd_time_1(X):
    dmd = DMD(svd_rank=2)
    dmd.fit(X=X)
    expected_dict = {'dt': 1, 't0': 0, 'tend': 14}
    assert dmd.dmd_time == expected_dict

@pytest.mark.parametrize("X", data_backends)
def test_dmd_time_2(X):
    dmd = DMD()
    dmd.fit(X=X)
    dmd.dmd_time['t0'] = 10
    dmd.dmd_time['tend'] = 14
    expected_data = X[:, -5:]
    assert_allclose(dmd.reconstructed_data, expected_data)

@pytest.mark.parametrize("X", data_backends)
def test_dmd_time_3(X):
    dmd = DMD()
    dmd.fit(X=X)
    dmd.dmd_time['t0'] = 8
    dmd.dmd_time['tend'] = 11
    expected_data = X[:, 8:12]
    assert_allclose(dmd.reconstructed_data, expected_data)

@pytest.mark.parametrize("X", data_backends)
def test_dmd_time_4(X):
    dmd = DMD(svd_rank=3)
    dmd.fit(X=X)
    dmd.dmd_time['t0'] = 20
    dmd.dmd_time['tend'] = 20
<<<<<<< HEAD
    expected_data = [[-7.29383297e+00 - 4.90248179e-14j],
                    [-5.69109796e+00 - 2.74068833e+00j],
                    [3.38410649e-83 + 3.75677740e-83j]]
    assert_allclose(dmd.dynamics, expected_data, atol=1.e-6)
=======
    expected_data = np.array([[-7.29383297e+00 - 4.90248179e-14j],
                                [-5.69109796e+00 - 2.74068833e+00j],
                                [3.38410649e-83 + 3.75677740e-83j]])
    np.testing.assert_almost_equal(dmd.dynamics, expected_data, decimal=6)
>>>>>>> b555c9d8

# we check that modes are the same vector multiplied by a coefficient
# when we rescale
@pytest.mark.parametrize("X", data_backends)
def test_rescale_mode_auto_same_modes(X):
    dmd_no_rescale = DMD(svd_rank=2, opt=True, rescale_mode=None)
    dmd_no_rescale.fit(X=X)

    dmd_auto_rescale = DMD(svd_rank=2, opt=True, rescale_mode='auto')
    dmd_auto_rescale.fit(X=X)

    def normalize(vector):
        return vector / np.linalg.norm(vector)

    dmd_rescale_normalized_modes = np.apply_along_axis(normalize, 0,
        dmd_auto_rescale.modes)
    dmd_no_rescale_normalized_modes = np.apply_along_axis(normalize, 0,
        dmd_no_rescale.modes)

    assert_allclose(dmd_no_rescale_normalized_modes, dmd_rescale_normalized_modes, atol=1.e-3)

# we check that modes are the same vector multiplied by a coefficient
# when we rescale
@pytest.mark.parametrize("X", data_backends)
def test_rescale_mode_custom_same_modes(X):
    dmd_no_rescale = DMD(svd_rank=2, opt=True, rescale_mode=None)
    dmd_no_rescale.fit(X=X)

    dmd_rescale = DMD(svd_rank=2, opt=True, rescale_mode=
        np.linspace(5,10, 2))
    dmd_rescale.fit(X=X)

    def normalize(vector):
        return vector / np.linalg.norm(vector)

    dmd_rescale_normalized_modes = np.apply_along_axis(normalize, 0,
        dmd_rescale.modes)
    dmd_no_rescale_normalized_modes = np.apply_along_axis(normalize, 0,
        dmd_no_rescale.modes)

    assert_allclose(dmd_no_rescale_normalized_modes, dmd_rescale_normalized_modes, atol=1.e-3)

@pytest.mark.parametrize("X", data_backends)
def test_rescale_mode_same_evolution(X):
    dmd_no_rescale = DMD(svd_rank=5, opt=True, exact=True,
                            rescale_mode=None)
    dmd_no_rescale.fit(X=X)
    dmd_no_rescale.dmd_time['tend'] *= 2

    dmd_rescale = DMD(svd_rank=5, opt=True, exact=True, rescale_mode=
        np.linspace(5,10, 5))
    dmd_rescale.fit(X=X)
    dmd_rescale.dmd_time['tend'] *= 2

    assert_allclose(dmd_rescale.reconstructed_data, dmd_no_rescale.reconstructed_data, atol=1.e-6)

@pytest.mark.parametrize("X", data_backends)
def test_rescale_mode_coefficients_count_check(X):
    dmd_rescale = DMD(svd_rank=5, opt=True, rescale_mode=
        np.linspace(5,10, 6))
    with pytest.raises(ValueError):
        dmd_rescale.fit(X=X)

@pytest.mark.parametrize("X", data_backends)
def test_predict(X):
    def f1(x,t):
        return 1./np.cosh(x+3)*np.exp(2.3j*t)

    def f2(x,t):
        return 2./np.cosh(x)*np.tanh(x)*np.exp(2.8j*t)

    x = np.linspace(-2, 2, 4)
    t = np.linspace(0, 4*np.pi, 10)

    xgrid, tgrid = np.meshgrid(x, t)

    X1 = f1(xgrid, tgrid)
    X2 = f2(xgrid, tgrid)
    X = X1 + X2

    dmd = DMD()
    dmd.fit(X.T)

    expected = [
        [ 0.35407111+0.31966903j,  0.0581077 -0.51616519j,
            -0.4936891 +0.36476117j,  0.70397844+0.05332291j,
            -0.56648961-0.50687223j,  0.15372065+0.74444603j,
            0.30751808-0.63550106j, -0.5633934 +0.24365451j,
            0.47550633+0.20903766j, -0.0985528 -0.46673545j],
        [ 0.52924739+0.47782492j,  0.08685642-0.77153733j,
            -0.73794122+0.54522635j,  1.05227097+0.07970435j,
            -0.8467597 -0.7576467j ,  0.22977376+1.11275987j,
            0.4596623 -0.94991449j, -0.84213164+0.3642023j ,
            0.71076254+0.3124588j , -0.14731169-0.69765229j],
        [-0.49897731-0.45049592j, -0.0818887 +0.72740958j,
            0.69573498-0.51404236j, -0.99208678-0.0751457j ,
            0.79832963+0.71431342j, -0.21663195-1.04911604j,
            -0.43337211+0.89558454j,  0.79396628-0.3433719j ,
            -0.67011078-0.29458785j,  0.13888626+0.65775036j],
        [-0.2717424 -0.2453395j , -0.04459648+0.39614632j,
            0.37889637-0.2799468j , -0.54028918-0.04092425j,
            0.43476929+0.38901417j, -0.11797748-0.57134724j,
            -0.23601389+0.48773418j,  0.43239301-0.18699989j,
            - 0.36494147 - 0.16043216j, 0.07563728 + 0.35821j]
    ]

    assert_allclose(dmd.predict(X.T), expected, atol=1.e-6)

@pytest.mark.parametrize("X", data_backends)
def test_predict_exact(X):
    dmd = DMD(exact=True)
    expected = np.load('tests/test_datasets/input_sample_predict_exact.npy')

    assert_allclose(dmd.fit(X).predict(X[:,20:40]), expected, atol=1.e-6)

@pytest.mark.parametrize("X", data_backends)
def test_predict_nexact(X):
    dmd = DMD(exact=False)
    expected = np.load('tests/test_datasets/input_sample_predict_nexact.npy')

    assert_allclose(dmd.fit(X).predict(X[:, 10:30]), expected, atol=1.e-6)


@pytest.mark.parametrize("X", data_backends)
def test_advanced_snapshot_parameter(X):
    dmd = DMD(svd_rank=0.99)
    dmd.fit(X)

    dmd2 = DMD(svd_rank=0.99, opt=-1)
    dmd2.fit(X)

    assert_allclose(dmd2.reconstructed_data.real, dmd.reconstructed_data.real, atol=1.e-6)


def test_sorted_eigs_default():
    dmd = DMD()
    assert dmd.operator._sorted_eigs == False

def test_sorted_eigs_set_real():
    dmd = DMD(sorted_eigs='real')
    assert dmd.operator._sorted_eigs == 'real'

@pytest.mark.parametrize("X", data_backends)
def test_sorted_eigs_abs_right_eigs(X):
    dmd = DMD(svd_rank=20, sorted_eigs='abs')
    dmd.fit(X)

    dmd2 = DMD(svd_rank=20)
    dmd2.fit(X)

    assert len(dmd.eigs) == len(dmd2.eigs)
    assert set(np.array(dmd.eigs)) == set(np.array(dmd2.eigs))

    previous = dmd.eigs[0]
    for eig in dmd.eigs[1:]:
        assert abs(previous) <= abs(eig)
        previous = eig

@pytest.mark.parametrize("X", data_backends)
def test_sorted_eigs_abs_right_eigenvectors(X):
    dmd = DMD(svd_rank=20, sorted_eigs='abs')
    dmd.fit(X)

    dmd2 = DMD(svd_rank=20)
    dmd2.fit(X)

    for idx, eig in enumerate(dmd2.eigs):
        eigenvector = dmd2.operator.eigenvectors.T[idx]
        for idx_new, eig_new in enumerate(dmd.eigs):
            if eig_new == eig:
                assert all(dmd.operator.eigenvectors.T[idx_new] == eigenvector)
                break

@pytest.mark.parametrize("X", data_backends)
def test_sorted_eigs_abs_right_modes(X):
    dmd = DMD(svd_rank=20, sorted_eigs='abs')
    dmd.fit(X)

    dmd2 = DMD(svd_rank=20)
    dmd2.fit(X)

    for idx, eig in enumerate(dmd2.eigs):
        mode = dmd2.modes.T[idx]
        for idx_new, eig_new in enumerate(dmd.eigs):
            if eig_new == eig:
                assert_allclose(dmd.modes.T[idx_new], mode, atol=1.e-6)
                break

def test_sorted_eigs_real_right_eigs():
    X = sample_data()

    dmd = DMD(svd_rank=20, sorted_eigs='real')
    dmd.fit(X)

    dmd2 = DMD(svd_rank=20)
    dmd2.fit(X)

    assert len(dmd.eigs) == len(dmd2.eigs)
    assert set(np.array(dmd.eigs)) == set(np.array(dmd2.eigs))

    previous = complex(dmd.eigs[0])
    for eig in dmd.eigs[1:]:
        x = complex(eig)
        assert x.real > previous.real or (x.real == previous.real and x.imag >= previous.imag)
        previous = x

def test_sorted_eigs_real_right_eigenvectors():
    X = sample_data()

    dmd = DMD(svd_rank=20, sorted_eigs='real')
    dmd.fit(X)

    dmd2 = DMD(svd_rank=20)
    dmd2.fit(X)

    for idx, eig in enumerate(dmd2.eigs):
        eigenvector = dmd2.operator.eigenvectors.T[idx]
        for idx_new, eig_new in enumerate(dmd.eigs):
            if eig_new == eig:
                assert all(dmd.operator.eigenvectors.T[idx_new] == eigenvector)
                break

def test_sorted_eigs_real_right_modes():
    X = sample_data()

    dmd = DMD(svd_rank=20, sorted_eigs='real')
    dmd.fit(X)

    dmd2 = DMD(svd_rank=20)
    dmd2.fit(X)

    for idx, eig in enumerate(dmd2.eigs):
        mode = dmd2.modes.T[idx]
        for idx_new, eig_new in enumerate(dmd.eigs):
            if eig_new == eig:
                assert_allclose(dmd.modes.T[idx_new], mode, atol=1.e-6)
                break

def test_sorted_eigs_real_fails_with_pytorch():
    X = torch.from_numpy(sample_data())

    dmd = DMD(svd_rank=20, sorted_eigs='real')
    with raises(NotImplementedError):
        dmd.fit(X)

@pytest.mark.parametrize("X", data_backends)
def test_sorted_eigs_dynamics(X):
    dmd = DMD(svd_rank=20, sorted_eigs='abs')
    dmd.fit(X)

    dmd2 = DMD(svd_rank=20)
    dmd2.fit(X)

    for idx, eig in enumerate(dmd2.eigs):
        dynamic = dmd2.dynamics[idx]
        for idx_new, eig_new in enumerate(dmd.eigs):
            if eig_new == eig:
                assert_allclose(dmd.dynamics[idx_new], dynamic, atol=1.e-6)
                break

@pytest.mark.parametrize("X", data_backends)
def test_sorted_eigs_frequency(X):
    dmd = DMD(svd_rank=20, sorted_eigs='abs')
    dmd.fit(X)

    dmd2 = DMD(svd_rank=20)
    dmd2.fit(X)

    for idx, eig in enumerate(dmd2.eigs):
        frq = dmd2.frequency[idx]
        for idx_new, eig_new in enumerate(dmd.eigs):
            if eig_new == eig:
                assert_allclose(dmd.frequency[idx_new], frq, atol=1.e-6)
                break

@pytest.mark.parametrize("X", data_backends)
def test_sorted_eigs_amplitudes(X):
    dmd = DMD(svd_rank=20, sorted_eigs='abs')
    dmd.fit(X)

    dmd2 = DMD(svd_rank=20)
    dmd2.fit(X)

    for idx, eig in enumerate(dmd2.eigs):
        amp = dmd2.amplitudes[idx]
        for idx_new, eig_new in enumerate(dmd.eigs):
            if eig_new == eig:
                assert_allclose(dmd.amplitudes[idx_new], amp, atol=1.e-6)
                break

@pytest.mark.parametrize("X", data_backends)
def test_save(X):
    dmd = DMD(svd_rank=-1)
    dmd.fit(X=X)
    dmd.save('pydmd.test')

@pytest.mark.parametrize("X", data_backends)
def test_load(X):
    dmd = DMD(svd_rank=-1)
    dmd.fit(X=X)
    dmd.save('pydmd.test2')
    loaded_dmd = DMD.load('pydmd.test2')
    assert_allclose(dmd.reconstructed_data, loaded_dmd.reconstructed_data)

@pytest.mark.parametrize("X", data_backends)
def test_load(X):
    dmd = DMD(svd_rank=-1)
    dmd.fit(X=X)
    dmd.save('pydmd.test2')
    loaded_dmd = DMD.load('pydmd.test2')
    assert isinstance(loaded_dmd, DMD)

@pytest.mark.parametrize("X", data_backends)
def test_get_bitmask_default(X):
    dmd = DMD(svd_rank=10)
    dmd.fit(X=X)
    assert np.all(np.array(dmd.modes_activation_bitmask))

@pytest.mark.parametrize("X", data_backends)
def test_set_bitmask(X):
    dmd = DMD(svd_rank=3)
    dmd.fit(X=X)

    new_bitmask = np.full(len(dmd.amplitudes), True, dtype=bool)
    new_bitmask[[0]] = False
    dmd.modes_activation_bitmask = new_bitmask

    assert dmd.modes_activation_bitmask[0] == False
    assert np.all(np.array(dmd.modes_activation_bitmask[1:]))

def test_not_fitted_get_bitmask_raises():
    dmd = DMD(svd_rank=3)
    with pytest.raises(RuntimeError):
        print(dmd.modes_activation_bitmask)

def test_not_fitted_set_bitmask_raises():
    dmd = DMD(svd_rank=3)
    with pytest.raises(RuntimeError):
        dmd.modes_activation_bitmask = np.full(3, True, dtype=bool)

@pytest.mark.parametrize("X", data_backends)
def test_raise_wrong_dtype_bitmask(X):
    dmd = DMD(svd_rank=3)
    dmd.fit(X=X)
    with pytest.raises(RuntimeError):
        dmd.modes_activation_bitmask = np.full(3, 0.1)

@pytest.mark.parametrize("X", data_backends)
def test_fitted(X):
    dmd = DMD(svd_rank=3)
    assert not dmd.fitted
    dmd.fit(X=X)
    assert dmd.fitted

@pytest.mark.parametrize("X", data_backends)
def test_bitmask_amplitudes(X):
    dmd = DMD(svd_rank=10)
    dmd.fit(X=X)

    old_n_amplitudes = dmd.amplitudes.shape[0]
    retained_amplitudes = np.delete(dmd.amplitudes, [0,-1])

    new_bitmask = np.full(dmd.amplitudes.shape[0], True, dtype=bool)
    new_bitmask[[0,-1]] = False
    dmd.modes_activation_bitmask = new_bitmask

    assert dmd.amplitudes.shape[0] == old_n_amplitudes - 2
    assert_allclose(dmd.amplitudes, retained_amplitudes)

@pytest.mark.parametrize("X", data_backends)
def test_bitmask_eigs(X):
    dmd = DMD(svd_rank=10)
    dmd.fit(X=X)

    old_n_eigs = dmd.eigs.shape[0]
    retained_eigs = np.delete(dmd.eigs, [0,-1])

    new_bitmask = np.full(dmd.amplitudes.shape[0], True, dtype=bool)
    new_bitmask[[0,-1]] = False
    dmd.modes_activation_bitmask = new_bitmask

    assert dmd.eigs.shape[0] == old_n_eigs - 2
    assert_allclose(dmd.eigs, retained_eigs)

@pytest.mark.parametrize("X", data_backends)
def test_bitmask_modes(X):
    dmd = DMD(svd_rank=10)
    dmd.fit(X=X)

    old_n_modes = dmd.modes.shape[1]
    retained_modes = np.delete(dmd.modes, [0,-1], axis=1)

    new_bitmask = np.full(dmd.amplitudes.shape[0], True, dtype=bool)
    new_bitmask[[0,-1]] = False
    dmd.modes_activation_bitmask = new_bitmask

    assert dmd.modes.shape[1] == old_n_modes - 2
    assert_allclose(dmd.modes, retained_modes)

@pytest.mark.parametrize("X", data_backends)
def test_second_fit(X):
    dmd = DMD(svd_rank=-1)
    dmd.fit(X=X)
    modes = dmd.modes
    proxy1 = dmd._modes_activation_bitmask_proxy

    dmd.fit(X=X + 1)
    modes2 = dmd.modes
    proxy2 = dmd._modes_activation_bitmask_proxy

    assert proxy1 != proxy2
    with raises(AssertionError):
        assert_allclose(modes, modes2)

<<<<<<< HEAD
@pytest.mark.parametrize("X", data_backends)
def test_reconstructed_data_with_bitmask(X):
=======
def test_reconstructed_data_with_bitmask():
>>>>>>> b555c9d8
    dmd = DMD(svd_rank=10)
    dmd.fit(X=X)

    new_bitmask = np.full(dmd.amplitudes.shape[0], True, dtype=bool)
    new_bitmask[[0,-1]] = False
    dmd.modes_activation_bitmask = new_bitmask

    assert dmd.reconstructed_data is not None

@pytest.mark.parametrize("X", data_backends)
def test_getitem_modes(X):
    dmd = DMD(svd_rank=-1)
    dmd.fit(X=X)
    old_n_modes = dmd.modes.shape[1]

    assert dmd[[0,-1]].modes.shape[1] == 2
    assert_allclose(dmd[[0,-1]].modes, dmd.modes[:,[0,-1]])

    assert dmd.modes.shape[1] == old_n_modes

    assert dmd[1::2].modes.shape[1] == old_n_modes // 2
    assert_allclose(dmd[1::2].modes, dmd.modes[:,1::2])

    assert dmd.modes.shape[1] == old_n_modes

    assert dmd[[1,3]].modes.shape[1] == 2
    assert_allclose(dmd[[1,3]].modes, dmd.modes[:,[1,3]])

    assert dmd.modes.shape[1] == old_n_modes

    assert dmd[2].modes.shape[1] == 1
    assert_allclose(np.squeeze(dmd[2].modes), dmd.modes[:,2])

    assert dmd.modes.shape[1] == old_n_modes

@pytest.mark.parametrize("X", data_backends)
def test_getitem_raises(X):
    dmd = DMD(svd_rank=-1)
    dmd.fit(X=X)

    with pytest.raises(ValueError):
        dmd[[0,1,1,0,1]]
    with pytest.raises(ValueError):
        dmd[[True, True, False, True]]
    with pytest.raises(ValueError):
        dmd[1.0]

@pytest.mark.parametrize("X", data_backends)
def test_correct_amplitudes(X):
    dmd = DMD(svd_rank=-1)
    dmd.fit(X=X)
    assert_allclose(dmd.amplitudes, dmd._b)<|MERGE_RESOLUTION|>--- conflicted
+++ resolved
@@ -1,41 +1,9 @@
-<<<<<<< HEAD
 import numpy as np
 import pytest
 import torch
 from pytest import raises
 
 from pydmd.dmd import DMD
-=======
-from builtins import range
-
-import numpy as np
-from pytest import raises
-
-from pydmd.dmd import DMD
-
-# 15 snapshot with 400 data. The matrix is 400x15 and it contains
-# the following data: f1 + f2 where
-# f1 = lambda x,t: sech(x+3)*(1.*np.exp(1j*2.3*t))
-# f2 = lambda x,t: (sech(x)*np.tanh(x))*(2.*np.exp(1j*2.8*t))
-sample_data = np.load('tests/test_datasets/input_sample.npy')
-
-
-def create_noisy_data():
-    mu = 0.
-    sigma = 0.  # noise standard deviation
-    m = 100  # number of snapshot
-    noise = np.random.normal(mu, sigma, m)  # gaussian noise
-    A = np.array([[1., 1.], [-1., 2.]])
-    A /= np.sqrt(3)
-    n = 2
-    X = np.zeros((n, m))
-    X[:, 0] = np.array([0.5, 1.])
-    # evolve the system and perturb the data with noise
-    for k in range(1, m):
-        X[:, k] = A.dot(X[:, k - 1])
-        X[:, k - 1] += noise[k - 1]
-    return X
->>>>>>> b555c9d8
 
 from .utils import assert_allclose, setup_backends, sample_data, setup_linalg_module_backends
 
@@ -64,29 +32,16 @@
 @pytest.mark.parametrize("X", data_backends)
 def test_Atilde_shape(X):
     dmd = DMD(svd_rank=3)
-<<<<<<< HEAD
-    dmd.fit(X=X)
-    assert dmd.atilde.shape == (dmd.svd_rank, dmd.svd_rank)
-=======
-    dmd.fit(X=sample_data)
-    assert dmd.operator.as_numpy_array.shape == (dmd.operator._svd_rank, dmd.operator._svd_rank)
->>>>>>> b555c9d8
+    dmd.fit(X=X)
+    assert dmd.operator.as_array.shape == (dmd.operator._svd_rank, dmd.operator._svd_rank)
 
 @pytest.mark.parametrize("X", data_backends)
 def test_Atilde_values(X):
     dmd = DMD(svd_rank=2)
-<<<<<<< HEAD
     dmd.fit(X=X)
     exact_atilde = [[-0.70558526 + 0.67815084j, 0.22914898 + 0.20020143j],
                     [0.10459069 + 0.09137814j, -0.57730040 + 0.79022994j]]
-    assert_allclose(exact_atilde, dmd.atilde)
-=======
-    dmd.fit(X=sample_data)
-    exact_atilde = np.array(
-        [[-0.70558526 + 0.67815084j, 0.22914898 + 0.20020143j],
-            [0.10459069 + 0.09137814j, -0.57730040 + 0.79022994j]])
-    np.testing.assert_allclose(exact_atilde, dmd.operator.as_numpy_array)
->>>>>>> b555c9d8
+    assert_allclose(exact_atilde, dmd.operator.as_array)
 
 @pytest.mark.parametrize("X", data_backends)
 def test_eigs_1(X):
@@ -212,17 +167,10 @@
     dmd.fit(X=X)
     dmd.dmd_time['t0'] = 20
     dmd.dmd_time['tend'] = 20
-<<<<<<< HEAD
     expected_data = [[-7.29383297e+00 - 4.90248179e-14j],
                     [-5.69109796e+00 - 2.74068833e+00j],
                     [3.38410649e-83 + 3.75677740e-83j]]
     assert_allclose(dmd.dynamics, expected_data, atol=1.e-6)
-=======
-    expected_data = np.array([[-7.29383297e+00 - 4.90248179e-14j],
-                                [-5.69109796e+00 - 2.74068833e+00j],
-                                [3.38410649e-83 + 3.75677740e-83j]])
-    np.testing.assert_almost_equal(dmd.dynamics, expected_data, decimal=6)
->>>>>>> b555c9d8
 
 # we check that modes are the same vector multiplied by a coefficient
 # when we rescale
@@ -637,12 +585,8 @@
     with raises(AssertionError):
         assert_allclose(modes, modes2)
 
-<<<<<<< HEAD
 @pytest.mark.parametrize("X", data_backends)
 def test_reconstructed_data_with_bitmask(X):
-=======
-def test_reconstructed_data_with_bitmask():
->>>>>>> b555c9d8
     dmd = DMD(svd_rank=10)
     dmd.fit(X=X)
 
