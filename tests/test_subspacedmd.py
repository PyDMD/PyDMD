import numpy as np

from pydmd import SubspaceDMD
from pydmd.subspacedmd import SubspaceDMDOperator, reducedsvd


def test_smoke():
    dmd = SubspaceDMD()
    x = np.random.rand(200, 100)
    assert dmd.fit(x) is not None


def test_modes_shape():
    dmd = SubspaceDMD()
    x = np.random.rand(200, 100)
    assert dmd.fit(x).modes.shape[0] == 200


def test_fixed_parameters():
    dmd = SubspaceDMD()

    assert dmd._tlsq_rank == 0
    assert not dmd.operator._forward_backward
    assert dmd.operator._tikhonov_regularization is None
    assert dmd.operator._exact


def test_default_constructor():
    dmd = SubspaceDMD()

    assert not dmd._opt
    assert dmd.operator._svd_rank == -1
    assert dmd.operator._rescale_mode is None
    assert not dmd.operator._sorted_eigs

    assert dmd._original_time is None
    assert dmd._dmd_time is None
    assert dmd._b is None
<<<<<<< HEAD
    assert dmd._snapshots is None
=======
    assert dmd._snapshots_holder is None
>>>>>>> ade86692
    assert dmd._modes_activation_bitmask_proxy is None


def test_constructor():
    dmd = SubspaceDMD(
        svd_rank=20,
        opt=True,
        rescale_mode="pippo",
        sorted_eigs="pluto",
    )

    assert dmd._opt
    assert dmd.operator._svd_rank == 20
    assert dmd.operator._rescale_mode == "pippo"
    assert dmd.operator._sorted_eigs == "pluto"


def test_operator():
    dmd = SubspaceDMD()
    assert isinstance(dmd._Atilde, SubspaceDMDOperator)


def test_time():
    X = np.random.rand(10, 100)
    dmd = SubspaceDMD().fit(X)

    assert dmd.dmd_time["t0"] == 0
    assert dmd.dmd_time["tend"] == 99
    assert dmd.dmd_time["dt"] == 1


def test_initial_time():
    X = np.random.rand(10, 100)
    dmd = SubspaceDMD().fit(X)

    assert dmd.original_time["t0"] == 0
    assert dmd.original_time["tend"] == 99
    assert dmd.original_time["dt"] == 1


def test_amplitudes():
    X = np.random.rand(10, 100)
    dmd = SubspaceDMD().fit(X)

    assert dmd.amplitudes is not None


def test_modes():
    X = np.random.rand(10, 100)
    dmd = SubspaceDMD().fit(X)

    assert dmd.modes is not None
    assert dmd.modes.shape[0] == 10


def test_eigs():
    X = np.random.rand(10, 100)
    dmd = SubspaceDMD().fit(X)

    assert dmd.eigs is not None


def test_snapshots():
    X = np.random.rand(10, 100)
    dmd = SubspaceDMD().fit(X)

    assert dmd.snapshots.shape == (10, 100)


def test_reducedsvd():
    X = np.eye(4)
    X = np.hstack((X, X))
    X = np.vstack((X, np.zeros((5, X.shape[1]))))

    U, s, V = reducedsvd(X)
    assert U.shape[1] == 4
    assert V.shape[1] == 4
    assert len(s) == 4


def test_reducedsvd_with_r():
    X = np.eye(4)
    X = np.hstack((X, X))
    X = np.vstack((X, np.zeros((5, X.shape[1]))))

    U, s, V = reducedsvd(X, 2)
    assert U.shape[1] == 2
    assert V.shape[1] == 2
    assert len(s) == 2


def test_svd_rank_positive():
    X = np.random.rand(10, 100)
    dmd = SubspaceDMD(svd_rank=2).fit(X)

    assert len(dmd.eigs) == 2
    assert dmd.modes.shape[1] == 2
    assert len(dmd.amplitudes) == 2<|MERGE_RESOLUTION|>--- conflicted
+++ resolved
@@ -36,11 +36,7 @@
     assert dmd._original_time is None
     assert dmd._dmd_time is None
     assert dmd._b is None
-<<<<<<< HEAD
-    assert dmd._snapshots is None
-=======
     assert dmd._snapshots_holder is None
->>>>>>> ade86692
     assert dmd._modes_activation_bitmask_proxy is None
 
 
