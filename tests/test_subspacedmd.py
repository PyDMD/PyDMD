--- conflicted
+++ resolved
@@ -1,10 +1,4 @@
 import numpy as np
-<<<<<<< HEAD
-=======
-
-from pydmd import SubspaceDMD
-from pydmd.subspacedmd import SubspaceDMDOperator, reducedsvd
->>>>>>> b555c9d8
 
 from pydmd import SubspaceDMD
 from pydmd.subspacedmd import SubspaceDMDOperator
@@ -48,11 +42,7 @@
     assert dmd._original_time is None
     assert dmd._dmd_time is None
     assert dmd._b is None
-<<<<<<< HEAD
-    assert dmd._snapshots is None
-=======
     assert dmd._snapshots_holder is None
->>>>>>> b555c9d8
     assert dmd._modes_activation_bitmask_proxy is None
 
 
