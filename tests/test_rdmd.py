<<<<<<< HEAD
import numpy as np
from pytest import raises
import pytest

from pydmd.rdmd import RDMD

from .utils import setup_backends, assert_allclose

data_backends = setup_backends()


@pytest.mark.parametrize("X", data_backends)
def test_shape(X):
=======
from builtins import range

import numpy as np
from pytest import raises

from pydmd.rdmd import RDMD

# 15 snapshot with 400 data. The matrix is 400x15 and it contains
# the following data: f1 + f2 where
# f1 = lambda x,t: sech(x+3)*(1.*np.exp(1j*2.3*t))
# f2 = lambda x,t: (sech(x)*np.tanh(x))*(2.*np.exp(1j*2.8*t))
sample_data = np.load('tests/test_datasets/input_sample.npy')

def create_noisy_data():
    mu = 0.
    sigma = 0.  # noise standard deviation
    m = 100  # number of snapshot
    noise = np.random.normal(mu, sigma, m)  # gaussian noise
    A = np.array([[1., 1.], [-1., 2.]])
    A /= np.sqrt(3)
    n = 2
    X = np.zeros((n, m))
    X[:, 0] = np.array([0.5, 1.])
    # evolve the system and perturb the data with noise
    for k in range(1, m):
        X[:, k] = A.dot(X[:, k - 1])
        X[:, k - 1] += noise[k - 1]
    return X


noisy_data = create_noisy_data()


def test_shape():
>>>>>>> b555c9d8
    dmd = RDMD(svd_rank=-1)
    dmd.fit(X=[d for d in X.T])
    assert dmd.modes.shape[1] == X.shape[1] - 1

@pytest.mark.parametrize("X", data_backends)
def test_truncation_shape(X):
    dmd = RDMD(svd_rank=3)
    dmd.fit(X=X)
    assert dmd.modes.shape[1] == 3

@pytest.mark.parametrize("X", data_backends)
def test_Atilde_shape(X):
    dmd = RDMD(svd_rank=3)
<<<<<<< HEAD
    dmd.fit(X=X)
    assert dmd.atilde.shape == (dmd.svd_rank, dmd.svd_rank)
=======
    dmd.fit(X=sample_data)
    assert dmd.operator.as_numpy_array.shape == (dmd.operator._svd_rank, dmd.operator._svd_rank)
>>>>>>> b555c9d8

@pytest.mark.parametrize("X", data_backends)
def test_eigs_1(X):
    dmd = RDMD(svd_rank=-1)
    dmd.fit(X=X)
    assert len(dmd.eigs) == 14

@pytest.mark.parametrize("X", data_backends)
def test_eigs_2(X):
    dmd = RDMD(svd_rank=5)
    dmd.fit(X=X)
    assert len(dmd.eigs) == 5

@pytest.mark.parametrize("X", data_backends)
def test_eigs_3(X):
    dmd = RDMD(svd_rank=2)
    dmd.fit(X=X)
    expected_eigs = np.array(
        [-0.47386866 + 0.88059553j, -0.80901699 + 0.58778525j])
    assert_allclose(sorted(np.array(dmd.eigs)), sorted(np.array(expected_eigs)), atol=1.e-6)

@pytest.mark.parametrize("X", data_backends)
def test_dynamics_1(X):
    dmd = RDMD(svd_rank=5)
    dmd.fit(X=X)
    assert dmd.dynamics.shape == (5, X.shape[1])

@pytest.mark.parametrize("X", data_backends)
def test_reconstructed_data(X):
    dmd = RDMD()
    dmd.fit(X=X)
    dmd_data = dmd.reconstructed_data
    assert_allclose(dmd_data, X)

@pytest.mark.parametrize("X", data_backends)
def test_original_time(X):
    dmd = RDMD(svd_rank=2)
    dmd.fit(X=X)
    expected_dict = {'dt': 1, 't0': 0, 'tend': 14}
    assert dmd.original_time == expected_dict

@pytest.mark.parametrize("X", data_backends)
def test_original_timesteps(X):
    dmd = RDMD()
    dmd.fit(X=X)
    assert_allclose(dmd.original_timesteps, np.arange(X.shape[1]))

@pytest.mark.parametrize("X", data_backends)
def test_dmd_time_1(X):
    dmd = RDMD(svd_rank=2)
    dmd.fit(X=X)
    expected_dict = {'dt': 1, 't0': 0, 'tend': 14}
    assert dmd.dmd_time == expected_dict

@pytest.mark.parametrize("X", data_backends)
def test_dmd_time_2(X):
    dmd = RDMD()
    dmd.fit(X=X)
    dmd.dmd_time['t0'] = 10
    dmd.dmd_time['tend'] = 14
    expected_data = X[:, -5:]
    assert_allclose(dmd.reconstructed_data, expected_data)

@pytest.mark.parametrize("X", data_backends)
def test_dmd_time_3(X):
    dmd = RDMD()
    dmd.fit(X=X)
    dmd.dmd_time['t0'] = 8
    dmd.dmd_time['tend'] = 11
<<<<<<< HEAD
    expected_data = X[:, 8:12]
    assert_allclose(dmd.reconstructed_data, expected_data)

@pytest.mark.parametrize("X", data_backends)
def test_rdmd_matrix(X):
=======
    expected_data = sample_data[:, 8:12]
    np.testing.assert_allclose(dmd.reconstructed_data, expected_data)

def test_rdmd_matrix():
>>>>>>> b555c9d8
    dmd = RDMD()
    dmd.fit(X=X)
    error_norm = np.linalg.norm(dmd.reconstructed_data - X, 1)
    assert error_norm < 1e-10

@pytest.mark.parametrize("X", data_backends)
def test_sorted_eigs_default(X):
    dmd = RDMD()
    assert dmd.operator._sorted_eigs == False

@pytest.mark.parametrize("X", data_backends)
def test_sorted_eigs_param(X):
    dmd = RDMD(sorted_eigs='real')
    assert dmd.operator._sorted_eigs == 'real'

@pytest.mark.parametrize("X", data_backends)
def test_get_bitmask_default(X):
    dmd = RDMD()
    dmd.fit(X=X)
    assert np.all(dmd.modes_activation_bitmask)

@pytest.mark.parametrize("X", data_backends)
def test_set_bitmask(X):
    dmd = RDMD()
    dmd.fit(X=X)

    new_bitmask = np.full(len(dmd.amplitudes), True, dtype=bool)
    new_bitmask[[0]] = False
    dmd.modes_activation_bitmask = new_bitmask

    assert not dmd.modes_activation_bitmask[0]
    assert np.all(dmd.modes_activation_bitmask[1:])

@pytest.mark.parametrize("X", data_backends)
def test_not_fitted_get_bitmask_raises(X):
    dmd = RDMD()
    with raises(RuntimeError):
        print(dmd.modes_activation_bitmask)

@pytest.mark.parametrize("X", data_backends)
def test_not_fitted_set_bitmask_raises(X):
    dmd = RDMD()
    with raises(RuntimeError):
        dmd.modes_activation_bitmask = np.full(3, True, dtype=bool)

@pytest.mark.parametrize("X", data_backends)
def test_raise_wrong_dtype_bitmask(X):
    dmd = RDMD()
    dmd.fit(X=X)
    with raises(RuntimeError):
        dmd.modes_activation_bitmask = np.full(3, 0.1)

@pytest.mark.parametrize("X", data_backends)
def test_fitted(X):
    dmd = RDMD()
    assert not dmd.fitted
    dmd.fit(X=X)
    assert dmd.fitted

@pytest.mark.parametrize("X", data_backends)
def test_bitmask_amplitudes(X):
    dmd = RDMD()
    dmd.fit(X=X)

    old_n_amplitudes = dmd.amplitudes.shape[0]
    retained_amplitudes = np.delete(dmd.amplitudes, [0,-1])

    new_bitmask = np.full(dmd.amplitudes.shape[0], True, dtype=bool)
    new_bitmask[[0,-1]] = False
    dmd.modes_activation_bitmask = new_bitmask

    assert dmd.amplitudes.shape[0] == old_n_amplitudes - 2
    assert_allclose(dmd.amplitudes, retained_amplitudes)

@pytest.mark.parametrize("X", data_backends)
def test_bitmask_eigs(X):
    dmd = RDMD()
    dmd.fit(X=X)

    old_n_eigs = dmd.eigs.shape[0]
    retained_eigs = np.delete(dmd.eigs, [0,-1])

    new_bitmask = np.full(dmd.amplitudes.shape[0], True, dtype=bool)
    new_bitmask[[0,-1]] = False
    dmd.modes_activation_bitmask = new_bitmask

    assert dmd.eigs.shape[0] == old_n_eigs - 2
    assert_allclose(dmd.eigs, retained_eigs)

@pytest.mark.parametrize("X", data_backends)
def test_bitmask_modes(X):
    dmd = RDMD()
    dmd.fit(X=X)

    old_n_modes = dmd.modes.shape[1]
    retained_modes = np.delete(dmd.modes, [0,-1], axis=1)

    new_bitmask = np.full(dmd.amplitudes.shape[0], True, dtype=bool)
    new_bitmask[[0,-1]] = False
    dmd.modes_activation_bitmask = new_bitmask

    assert dmd.modes.shape[1] == old_n_modes - 2
    assert_allclose(dmd.modes, retained_modes)

@pytest.mark.parametrize("X", data_backends)
def test_getitem_modes(X):
    dmd = RDMD(svd_rank=10)
    dmd.fit(X=X)
    old_n_modes = dmd.modes.shape[1]

    assert dmd[[0,-1]].modes.shape[1] == 2
    assert_allclose(dmd[[0,-1]].modes, dmd.modes[:,[0,-1]])

    assert dmd.modes.shape[1] == old_n_modes

    assert dmd[1::2].modes.shape[1] == old_n_modes // 2
    assert_allclose(dmd[1::2].modes, dmd.modes[:,1::2])

    assert dmd.modes.shape[1] == old_n_modes

    assert dmd[[1,3]].modes.shape[1] == 2
    assert_allclose(dmd[[1,3]].modes, dmd.modes[:,[1,3]])

    assert dmd.modes.shape[1] == old_n_modes

    assert dmd[2].modes.shape[1] == 1
    assert_allclose(np.squeeze(dmd[2].modes), dmd.modes[:,2])

    assert dmd.modes.shape[1] == old_n_modes

@pytest.mark.parametrize("X", data_backends)
def test_getitem_raises(X):
    dmd = RDMD()
    dmd.fit(X=X)

    with raises(ValueError):
        dmd[[0,1,1,0,1]]
    with raises(ValueError):
        dmd[[True, True, False, True]]
    with raises(ValueError):
        dmd[1.0]

<<<<<<< HEAD
@pytest.mark.parametrize("X", data_backends)
def test_reconstructed_data_with_bitmask(X):
=======
def test_reconstructed_data_with_bitmask():
>>>>>>> b555c9d8
    dmd = RDMD()
    dmd.fit(X=X)

    new_bitmask = np.full(dmd.amplitudes.shape[0], True, dtype=bool)
    new_bitmask[[0,-1]] = False
    dmd.modes_activation_bitmask = new_bitmask

    assert dmd.reconstructed_data is not None

@pytest.mark.parametrize("X", data_backends)
def test_correct_amplitudes(X):
    dmd = RDMD()
    dmd.fit(X=X)
    np.testing.assert_array_almost_equal(dmd.amplitudes, dmd._b)<|MERGE_RESOLUTION|>--- conflicted
+++ resolved
@@ -1,10 +1,11 @@
-<<<<<<< HEAD
 import numpy as np
+import pytest
 from pytest import raises
-import pytest
 
 from pydmd.rdmd import RDMD
 
+from pydmd.rdmd import RDMD
+
 from .utils import setup_backends, assert_allclose
 
 data_backends = setup_backends()
@@ -12,42 +13,6 @@
 
 @pytest.mark.parametrize("X", data_backends)
 def test_shape(X):
-=======
-from builtins import range
-
-import numpy as np
-from pytest import raises
-
-from pydmd.rdmd import RDMD
-
-# 15 snapshot with 400 data. The matrix is 400x15 and it contains
-# the following data: f1 + f2 where
-# f1 = lambda x,t: sech(x+3)*(1.*np.exp(1j*2.3*t))
-# f2 = lambda x,t: (sech(x)*np.tanh(x))*(2.*np.exp(1j*2.8*t))
-sample_data = np.load('tests/test_datasets/input_sample.npy')
-
-def create_noisy_data():
-    mu = 0.
-    sigma = 0.  # noise standard deviation
-    m = 100  # number of snapshot
-    noise = np.random.normal(mu, sigma, m)  # gaussian noise
-    A = np.array([[1., 1.], [-1., 2.]])
-    A /= np.sqrt(3)
-    n = 2
-    X = np.zeros((n, m))
-    X[:, 0] = np.array([0.5, 1.])
-    # evolve the system and perturb the data with noise
-    for k in range(1, m):
-        X[:, k] = A.dot(X[:, k - 1])
-        X[:, k - 1] += noise[k - 1]
-    return X
-
-
-noisy_data = create_noisy_data()
-
-
-def test_shape():
->>>>>>> b555c9d8
     dmd = RDMD(svd_rank=-1)
     dmd.fit(X=[d for d in X.T])
     assert dmd.modes.shape[1] == X.shape[1] - 1
@@ -61,13 +26,8 @@
 @pytest.mark.parametrize("X", data_backends)
 def test_Atilde_shape(X):
     dmd = RDMD(svd_rank=3)
-<<<<<<< HEAD
-    dmd.fit(X=X)
-    assert dmd.atilde.shape == (dmd.svd_rank, dmd.svd_rank)
-=======
-    dmd.fit(X=sample_data)
-    assert dmd.operator.as_numpy_array.shape == (dmd.operator._svd_rank, dmd.operator._svd_rank)
->>>>>>> b555c9d8
+    dmd.fit(X=X)
+    assert dmd.operator.as_array.shape == (dmd.operator._svd_rank, dmd.operator._svd_rank)
 
 @pytest.mark.parametrize("X", data_backends)
 def test_eigs_1(X):
@@ -137,18 +97,11 @@
     dmd.fit(X=X)
     dmd.dmd_time['t0'] = 8
     dmd.dmd_time['tend'] = 11
-<<<<<<< HEAD
     expected_data = X[:, 8:12]
     assert_allclose(dmd.reconstructed_data, expected_data)
 
 @pytest.mark.parametrize("X", data_backends)
 def test_rdmd_matrix(X):
-=======
-    expected_data = sample_data[:, 8:12]
-    np.testing.assert_allclose(dmd.reconstructed_data, expected_data)
-
-def test_rdmd_matrix():
->>>>>>> b555c9d8
     dmd = RDMD()
     dmd.fit(X=X)
     error_norm = np.linalg.norm(dmd.reconstructed_data - X, 1)
@@ -291,12 +244,8 @@
     with raises(ValueError):
         dmd[1.0]
 
-<<<<<<< HEAD
 @pytest.mark.parametrize("X", data_backends)
 def test_reconstructed_data_with_bitmask(X):
-=======
-def test_reconstructed_data_with_bitmask():
->>>>>>> b555c9d8
     dmd = RDMD()
     dmd.fit(X=X)
 
