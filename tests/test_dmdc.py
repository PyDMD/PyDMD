--- conflicted
+++ resolved
@@ -1,24 +1,13 @@
-<<<<<<< HEAD
-=======
-from __future__ import division
-
->>>>>>> b555c9d8
 import numpy as np
 import pytest
 import scipy
-import torch
-from pytest import param, raises
+from pytest import raises
 
 from pydmd import DMDc
 
-<<<<<<< HEAD
 from .utils import assert_allclose, setup_backends
 
 np.random.seed(10)
-=======
-from pydmd import DMDc
-
->>>>>>> b555c9d8
 
 def create_system_with_B():
     snapshots = np.array([[4, 2, 1, .5, .25], [7, .7, .07, .007, .0007]])
@@ -84,14 +73,8 @@
 def test_atilde_b_unknown(system):
     dmdc = DMDc(svd_rank=-1, opt=True)
     dmdc.fit(system['snapshots'], system['u'])
-<<<<<<< HEAD
     expected_atilde = np.array(dmdc.basis.T.conj()).dot(np.array(system['A'])).dot(np.array(dmdc.basis))
-    assert_allclose(dmdc.atilde, expected_atilde, atol=1.e-1)
-=======
-    expected_atilde = dmdc.basis.T.conj().dot(system['A']).dot(dmdc.basis)
-    np.testing.assert_array_almost_equal(
-        dmdc.operator.as_numpy_array, expected_atilde, decimal=1)
->>>>>>> b555c9d8
+    assert_allclose(dmdc.operator.as_array, expected_atilde, atol=1.e-1)
 
 @pytest.mark.parametrize("system", data_backends_with_B)
 def test_get_bitmask_default(system):
