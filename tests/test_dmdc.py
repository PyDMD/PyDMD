<<<<<<< HEAD
=======
from __future__ import division

import matplotlib.pyplot as plt
>>>>>>> abaac75a
import numpy as np
import pytest
import scipy
<<<<<<< HEAD
import torch
from pytest import raises, param

from pydmd import DMDc

from .utils import assert_allclose

np.random.seed(10)
=======
from past.utils import old_div
from pytest import raises

from pydmd import DMDc

>>>>>>> abaac75a

def create_system_with_B():
    snapshots = np.array([[4, 2, 1, .5, .25], [7, .7, .07, .007, .0007]])
    u = np.array([-4, -2, -1, -.5])
    B = np.array([[1, 0]]).T
    return {'snapshots': snapshots, 'u': u, 'B': B}

def create_system_without_B():
    n = 5  # dimension snapshots
    m = 15  # number snapshots
    A = scipy.linalg.helmert(n, True)
    B = np.random.rand(n, n) - .5
    x0 = np.array([0.25] * n)
    u = np.random.rand(n, m - 1) - .5
    snapshots = [x0]
    for i in range(m - 1):
        snapshots.append(A.dot(snapshots[i]) + B.dot(u[:, i]))
    snapshots = np.array(snapshots).T
    return {'snapshots': snapshots, 'u': u, 'B': B, 'A': A}

data_backends_with_B = (
    # NumPy
    param(create_system_with_B(), id="NumPy"),
    # PyTorch
    param({key : torch.from_numpy(value) for key, value in create_system_with_B().items()}, id="PyTorch CPU"),
)

data_backends_without_B = (
    # NumPy
    param(create_system_without_B(), id="NumPy"),
    # PyTorch
    param({key : torch.from_numpy(value) for key, value in create_system_without_B().items()}, id="PyTorch CPU"),
)


@pytest.mark.parametrize("system", data_backends_with_B)
def test_eigs_b_known(system):
    dmdc = DMDc(svd_rank=-1)
    dmdc.fit(system['snapshots'], system['u'], system['B'])
    real_eigs = [0.1, 1.5]
    assert_allclose(dmdc.eigs, real_eigs)

@pytest.mark.parametrize("system", data_backends_without_B)
def test_eigs_b_unknown(system):
    dmdc = DMDc(svd_rank=3, opt=False, svd_rank_omega=4)
    dmdc.fit(system['snapshots'], system['u'])
    assert dmdc.eigs.shape[0] == 3

@pytest.mark.parametrize("system", data_backends_without_B)
def test_modes_b_unknown(system):
    dmdc = DMDc(svd_rank=3, opt=False, svd_rank_omega=4)
    dmdc.fit(system['snapshots'], system['u'])
    assert dmdc.modes.shape[1] == 3

@pytest.mark.parametrize("system", data_backends_with_B)
def test_reconstruct_b_known(system):
    dmdc = DMDc(svd_rank=-1)
    dmdc.fit(system['snapshots'], system['u'], system['B'])
    assert_allclose(dmdc.reconstructed_data(), system['snapshots'])

@pytest.mark.parametrize("system", data_backends_with_B)
def test_B_b_known(system):
    dmdc = DMDc(svd_rank=-1)
    dmdc.fit(system['snapshots'], system['u'], system['B'])
    assert_allclose(dmdc.B, system['B'])

@pytest.mark.parametrize("system", data_backends_without_B)
def test_reconstruct_b_unknown(system):
    dmdc = DMDc(svd_rank=-1, opt=True)
    dmdc.fit(system['snapshots'], system['u'])
    assert_allclose(dmdc.reconstructed_data(), system['snapshots'], atol=1.e-6)

@pytest.mark.parametrize("system", data_backends_without_B)
def test_atilde_b_unknown(system):
    dmdc = DMDc(svd_rank=-1, opt=True)
    dmdc.fit(system['snapshots'], system['u'])
    expected_atilde = np.array(dmdc.basis.T.conj()).dot(np.array(system['A'])).dot(np.array(dmdc.basis))
    assert_allclose(dmdc.atilde, expected_atilde, atol=1.e-1)

@pytest.mark.parametrize("system", data_backends_with_B)
def test_get_bitmask_default(system):
    dmd = DMDc(svd_rank=-1, opt=True)
    dmd.fit(system['snapshots'], system['u'], system['B'])
    assert dmd.modes_activation_bitmask.all()

@pytest.mark.parametrize("system", data_backends_with_B)
def test_set_bitmask(system):
    dmd = DMDc(svd_rank=-1, opt=True)
    dmd.fit(system['snapshots'], system['u'], system['B'])

    new_bitmask = np.full(len(dmd.amplitudes), True, dtype=bool)
    new_bitmask[[0]] = False
    dmd.modes_activation_bitmask = new_bitmask

    assert dmd.modes_activation_bitmask[0] == False
    assert (dmd.modes_activation_bitmask[1:] == True).all()

def test_not_fitted_get_bitmask_raises():
    dmd = DMDc(svd_rank=-1, opt=True)
    with raises(RuntimeError):
        print(dmd.modes_activation_bitmask)

def test_not_fitted_set_bitmask_raises():
    dmd = DMDc(svd_rank=-1, opt=True)
    with raises(RuntimeError):
        dmd.modes_activation_bitmask = np.full(3, True, dtype=bool)

@pytest.mark.parametrize("system", data_backends_with_B)
def test_raise_wrong_dtype_bitmask(system):
    dmd = DMDc(svd_rank=-1, opt=True)
    dmd.fit(system['snapshots'], system['u'], system['B'])
    with raises(RuntimeError):
        dmd.modes_activation_bitmask = np.full(3, 0.1)

@pytest.mark.parametrize("system", data_backends_with_B)
def test_fitted(system):
    dmd = DMDc(svd_rank=-1, opt=True)
    assert not dmd.fitted
    dmd.fit(system['snapshots'], system['u'], system['B'])
    assert dmd.fitted

@pytest.mark.parametrize("system", data_backends_with_B)
def test_bitmask_amplitudes(system):
    dmd = DMDc(svd_rank=-1, opt=True)
    dmd.fit(system['snapshots'], system['u'], system['B'])

    ampls = np.array(dmd.amplitudes)
    old_n_amplitudes = ampls.shape[0]
    retained_amplitudes = np.delete(ampls, [0,-1])

    new_bitmask = np.full(ampls.shape[0], True, dtype=bool)
    new_bitmask[[0,-1]] = False
    dmd.modes_activation_bitmask = new_bitmask

    assert dmd.amplitudes.shape[0] == old_n_amplitudes - 2
    assert_allclose(dmd.amplitudes, retained_amplitudes)

@pytest.mark.parametrize("system", data_backends_with_B)
def test_bitmask_eigs(system):
    dmd = DMDc(svd_rank=-1, opt=True)
    dmd.fit(system['snapshots'], system['u'], system['B'])

    eigs = np.array(dmd.eigs)
    old_n_eigs = eigs.shape[0]
    retained_eigs = np.delete(eigs, [0,-1])

    new_bitmask = np.full(eigs.shape[0], True, dtype=bool)
    new_bitmask[[0,-1]] = False
    dmd.modes_activation_bitmask = new_bitmask

    assert dmd.eigs.shape[0] == old_n_eigs - 2
    assert_allclose(dmd.eigs, retained_eigs)

@pytest.mark.parametrize("system", data_backends_with_B)
def test_bitmask_modes(system):
    dmd = DMDc(svd_rank=-1, opt=True)
    dmd.fit(system['snapshots'], system['u'], system['B'])

    modes = np.array(dmd.modes)
    old_n_modes = modes.shape[1]
    retained_modes = np.delete(modes, [0,-1], axis=1)

    new_bitmask = np.full(modes.shape[0], True, dtype=bool)
    new_bitmask[[0,-1]] = False
    dmd.modes_activation_bitmask = new_bitmask

    assert dmd.modes.shape[1] == old_n_modes - 2
    assert_allclose(dmd.modes, retained_modes)

@pytest.mark.parametrize("system", data_backends_with_B)
def test_reconstructed_data(system):
    dmd = DMDc(svd_rank=-1, opt=True)
    dmd.fit(system['snapshots'], system['u'], system['B'])

    new_bitmask = np.full(dmd.amplitudes.shape[0], True, dtype=bool)
    new_bitmask[[0,-1]] = False
    dmd.modes_activation_bitmask = new_bitmask

    assert dmd.reconstructed_data is not None

@pytest.mark.parametrize("system", data_backends_with_B)
def test_getitem_modes(system):
    dmd = DMDc(svd_rank=-1)
    dmd.fit(system['snapshots'], system['u'], system['B'])
    old_n_modes = dmd.modes.shape[1]

    assert dmd[[0,-1]].modes.shape[1] == 2
    assert_allclose(dmd[[0,-1]].modes, dmd.modes[:,[0,-1]])

    assert dmd.modes.shape[1] == old_n_modes

    assert dmd[1::2].modes.shape[1] == old_n_modes // 2
    assert_allclose(dmd[1::2].modes, dmd.modes[:,1::2])

    assert dmd.modes.shape[1] == old_n_modes

    assert dmd[1].modes.shape[1] == 1
    assert_allclose(np.squeeze(dmd[1].modes), dmd.modes[:,1])

    assert dmd.modes.shape[1] == old_n_modes

@pytest.mark.parametrize("system", data_backends_with_B)
def test_getitem_raises(system):
    dmd = DMDc(svd_rank=-1)
    dmd.fit(system['snapshots'], system['u'], system['B'])

    with raises(ValueError):
        dmd[[0,1,1,0,1]]
    with raises(ValueError):
        dmd[[True, True, False, True]]
    with raises(ValueError):
        dmd[1.0]

@pytest.mark.parametrize("system", data_backends_with_B)
def test_correct_amplitudes(system):
    dmd = DMDc(svd_rank=-1)
    dmd.fit(system['snapshots'], system['u'], system['B'])
    assert_allclose(dmd.amplitudes, dmd._b)

@pytest.mark.parametrize("X", data_backends_with_B)
def test_backprop(X):
    if torch.is_tensor(X):
        X = X.clone()
        X.requires_grad = True
        dmd = DMDc(svd_rank=-1)
        dmd.fit(X=X)
        dmd.reconstructed_data.sum().backward()
        X.requires_grad = False
    else:
        pass

@pytest.mark.parametrize("X", data_backends_with_B)
def test_second_fit_backprop(X):
    if torch.is_tensor(X):
        X = X.clone()
        X.requires_grad = True
        dmd = DMDc(svd_rank=-1)
        dmd.fit(X=X)
        dmd.reconstructed_data.sum().backward()

        dmd.fit(X=X.clone())
        dmd.reconstructed_data.sum().backward()
        X.requires_grad = False
    else:
        pass<|MERGE_RESOLUTION|>--- conflicted
+++ resolved
@@ -1,28 +1,14 @@
-<<<<<<< HEAD
-=======
-from __future__ import division
-
-import matplotlib.pyplot as plt
->>>>>>> abaac75a
 import numpy as np
 import pytest
 import scipy
-<<<<<<< HEAD
 import torch
-from pytest import raises, param
+from pytest import param, raises
 
 from pydmd import DMDc
 
 from .utils import assert_allclose
 
 np.random.seed(10)
-=======
-from past.utils import old_div
-from pytest import raises
-
-from pydmd import DMDc
-
->>>>>>> abaac75a
 
 def create_system_with_B():
     snapshots = np.array([[4, 2, 1, .5, .25], [7, .7, .07, .007, .0007]])
