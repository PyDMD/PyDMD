from __future__ import division

<<<<<<< HEAD
=======
import matplotlib.pyplot as plt
>>>>>>> ade86692
import numpy as np
import scipy
from past.utils import old_div
from pytest import raises

from pydmd import DMDc


def create_system_with_B():
    snapshots = np.array([[4, 2, 1, .5, .25], [7, .7, .07, .007, .0007]])
    u = np.array([-4, -2, -1, -.5])
    B = np.array([[1, 0]]).T
    return {'snapshots': snapshots, 'u': u, 'B': B}


def create_system_without_B():
    n = 5  # dimension snapshots
    m = 15  # number snapshots
    A = scipy.linalg.helmert(n, True)
    B = np.random.rand(n, n) - .5
    x0 = np.array([0.25] * n)
    u = np.random.rand(n, m - 1) - .5
    snapshots = [x0]
    for i in range(m - 1):
        snapshots.append(A.dot(snapshots[i]) + B.dot(u[:, i]))
    snapshots = np.array(snapshots).T
    return {'snapshots': snapshots, 'u': u, 'B': B, 'A': A}


def test_eigs_b_known():
    system = create_system_with_B()
    dmdc = DMDc(svd_rank=-1)
    dmdc.fit(system['snapshots'], system['u'], system['B'])
    real_eigs = np.array([0.1, 1.5])
    np.testing.assert_array_almost_equal(dmdc.eigs, real_eigs)

def test_eigs_b_unknown():
    system = create_system_without_B()
    dmdc = DMDc(svd_rank=3, opt=False, svd_rank_omega=4)
    dmdc.fit(system['snapshots'], system['u'])
    assert dmdc.eigs.shape[0] == 3

def test_modes_b_unknown():
    system = create_system_without_B()
    dmdc = DMDc(svd_rank=3, opt=False, svd_rank_omega=4)
    dmdc.fit(system['snapshots'], system['u'])
    assert dmdc.modes.shape[1] == 3

def test_reconstruct_b_known():
    system = create_system_with_B()
    dmdc = DMDc(svd_rank=-1)
    dmdc.fit(system['snapshots'], system['u'], system['B'])
    np.testing.assert_array_almost_equal(dmdc.reconstructed_data(),
                                            system['snapshots'])

def test_B_b_known():
    system = create_system_with_B()
    dmdc = DMDc(svd_rank=-1)
    dmdc.fit(system['snapshots'], system['u'], system['B'])
    np.testing.assert_array_almost_equal(dmdc.B, system['B'])

def test_reconstruct_b_unknown():
    system = create_system_without_B()
    dmdc = DMDc(svd_rank=-1, opt=True)
    dmdc.fit(system['snapshots'], system['u'])
    np.testing.assert_array_almost_equal(
        dmdc.reconstructed_data(), system['snapshots'], decimal=6)

def test_atilde_b_unknown():
    system = create_system_without_B()
    dmdc = DMDc(svd_rank=-1, opt=True)
    dmdc.fit(system['snapshots'], system['u'])
    expected_atilde = dmdc.basis.T.conj().dot(system['A']).dot(dmdc.basis)
    np.testing.assert_array_almost_equal(
        dmdc.operator.as_numpy_array, expected_atilde, decimal=1)

def test_get_bitmask_default():
    system = create_system_with_B()
    dmd = DMDc(svd_rank=-1, opt=True)
    dmd.fit(system['snapshots'], system['u'], system['B'])
    assert np.all(dmd.modes_activation_bitmask == True)

def test_set_bitmask():
    system = create_system_with_B()
    dmd = DMDc(svd_rank=-1, opt=True)
    dmd.fit(system['snapshots'], system['u'], system['B'])

    new_bitmask = np.full(len(dmd.amplitudes), True, dtype=bool)
    new_bitmask[[0]] = False
    dmd.modes_activation_bitmask = new_bitmask

    assert dmd.modes_activation_bitmask[0] == False
    assert np.all(dmd.modes_activation_bitmask[1:] == True)

def test_not_fitted_get_bitmask_raises():
    dmd = DMDc(svd_rank=-1, opt=True)
    with raises(RuntimeError):
        print(dmd.modes_activation_bitmask)

def test_not_fitted_set_bitmask_raises():
    dmd = DMDc(svd_rank=-1, opt=True)
    with raises(RuntimeError):
        dmd.modes_activation_bitmask = np.full(3, True, dtype=bool)

def test_raise_wrong_dtype_bitmask():
    system = create_system_with_B()
    dmd = DMDc(svd_rank=-1, opt=True)
    dmd.fit(system['snapshots'], system['u'], system['B'])
    with raises(RuntimeError):
        dmd.modes_activation_bitmask = np.full(3, 0.1)

def test_fitted():
    system = create_system_with_B()
    dmd = DMDc(svd_rank=-1, opt=True)
    assert not dmd.fitted
    dmd.fit(system['snapshots'], system['u'], system['B'])
    assert dmd.fitted

def test_bitmask_amplitudes():
    system = create_system_with_B()
    dmd = DMDc(svd_rank=-1, opt=True)
    dmd.fit(system['snapshots'], system['u'], system['B'])

    old_n_amplitudes = dmd.amplitudes.shape[0]
    retained_amplitudes = np.delete(dmd.amplitudes, [0,-1])

    new_bitmask = np.full(dmd.amplitudes.shape[0], True, dtype=bool)
    new_bitmask[[0,-1]] = False
    dmd.modes_activation_bitmask = new_bitmask

    assert dmd.amplitudes.shape[0] == old_n_amplitudes - 2
    np.testing.assert_almost_equal(dmd.amplitudes, retained_amplitudes)

def test_bitmask_eigs():
    system = create_system_with_B()
    dmd = DMDc(svd_rank=-1, opt=True)
    dmd.fit(system['snapshots'], system['u'], system['B'])

    old_n_eigs = dmd.eigs.shape[0]
    retained_eigs = np.delete(dmd.eigs, [0,-1])

    new_bitmask = np.full(dmd.amplitudes.shape[0], True, dtype=bool)
    new_bitmask[[0,-1]] = False
    dmd.modes_activation_bitmask = new_bitmask

    assert dmd.eigs.shape[0] == old_n_eigs - 2
    np.testing.assert_almost_equal(dmd.eigs, retained_eigs)

def test_bitmask_modes():
    system = create_system_with_B()
    dmd = DMDc(svd_rank=-1, opt=True)
    dmd.fit(system['snapshots'], system['u'], system['B'])

    old_n_modes = dmd.modes.shape[1]
    retained_modes = np.delete(dmd.modes, [0,-1], axis=1)

    new_bitmask = np.full(dmd.amplitudes.shape[0], True, dtype=bool)
    new_bitmask[[0,-1]] = False
    dmd.modes_activation_bitmask = new_bitmask

    assert dmd.modes.shape[1] == old_n_modes - 2
    np.testing.assert_almost_equal(dmd.modes, retained_modes)

def test_reconstructed_data():
    system = create_system_with_B()
    dmd = DMDc(svd_rank=-1, opt=True)
    dmd.fit(system['snapshots'], system['u'], system['B'])

    new_bitmask = np.full(dmd.amplitudes.shape[0], True, dtype=bool)
    new_bitmask[[0,-1]] = False
    dmd.modes_activation_bitmask = new_bitmask

    dmd.reconstructed_data
    assert True

def test_getitem_modes():
    system = create_system_with_B()
    dmd = DMDc(svd_rank=-1)
    dmd.fit(system['snapshots'], system['u'], system['B'])
    old_n_modes = dmd.modes.shape[1]

    assert dmd[[0,-1]].modes.shape[1] == 2
    np.testing.assert_almost_equal(dmd[[0,-1]].modes, dmd.modes[:,[0,-1]])

    assert dmd.modes.shape[1] == old_n_modes

    assert dmd[1::2].modes.shape[1] == old_n_modes // 2
    np.testing.assert_almost_equal(dmd[1::2].modes, dmd.modes[:,1::2])

    assert dmd.modes.shape[1] == old_n_modes

    assert dmd[1].modes.shape[1] == 1
    np.testing.assert_almost_equal(np.squeeze(dmd[1].modes), dmd.modes[:,1])

    assert dmd.modes.shape[1] == old_n_modes

def test_getitem_raises():
    system = create_system_with_B()
    dmd = DMDc(svd_rank=-1)
    dmd.fit(system['snapshots'], system['u'], system['B'])

    with raises(ValueError):
        dmd[[0,1,1,0,1]]
    with raises(ValueError):
        dmd[[True, True, False, True]]
    with raises(ValueError):
        dmd[1.0]

def test_correct_amplitudes():
    system = create_system_with_B()
    dmd = DMDc(svd_rank=-1)
    dmd.fit(system['snapshots'], system['u'], system['B'])
    np.testing.assert_array_almost_equal(dmd.amplitudes, dmd._b)<|MERGE_RESOLUTION|>--- conflicted
+++ resolved
@@ -1,12 +1,7 @@
 from __future__ import division
 
-<<<<<<< HEAD
-=======
-import matplotlib.pyplot as plt
->>>>>>> ade86692
 import numpy as np
 import scipy
-from past.utils import old_div
 from pytest import raises
 
 from pydmd import DMDc
