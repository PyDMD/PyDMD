import numpy as np
import pytest
import scipy
from pytest import raises

from pydmd import DMDc

from .utils import assert_allclose, setup_backends

np.random.seed(10)

def create_system_with_B():
    snapshots = np.array([[4, 2, 1, 0.5, 0.25], [7, 0.7, 0.07, 0.007, 0.0007]])
    u = np.array([-4, -2, -1, -0.5])
    B = np.array([[1, 0]]).T
    return {"snapshots": snapshots, "u": u, "B": B}

def create_system_without_B():
    n = 5  # dimension snapshots
    m = 15  # number snapshots
    A = scipy.linalg.helmert(n, True)
    B = np.random.rand(n, n) - 0.5
    x0 = np.array([0.25] * n)
    u = np.random.rand(n, m - 1) - 0.5
    snapshots = [x0]
    for i in range(m - 1):
        snapshots.append(A.dot(snapshots[i]) + B.dot(u[:, i]))
    snapshots = np.array(snapshots).T
    return {"snapshots": snapshots, "u": u, "B": B, "A": A}

data_backends_with_B = setup_backends(create_system_with_B())
data_backends_without_B = setup_backends(create_system_without_B())


@pytest.mark.parametrize("system", data_backends_with_B)
def test_eigs_b_known(system):
    dmdc = DMDc(svd_rank=-1)
<<<<<<< HEAD
    dmdc.fit(system['snapshots'], system['u'], system['B'])
    real_eigs = [0.1, 1.5]
    assert_allclose(dmdc.eigs, real_eigs)

@pytest.mark.parametrize("system", data_backends_without_B)
def test_eigs_b_unknown(system):
=======
    dmdc.fit(system["snapshots"], system["u"], system["B"])
    real_eigs = np.array([0.1, 1.5])
    np.testing.assert_array_almost_equal(dmdc.eigs, real_eigs)


def test_eigs_b_unknown():
    system = create_system_without_B()
>>>>>>> 8ce0133e
    dmdc = DMDc(svd_rank=3, opt=False, svd_rank_omega=4)
    dmdc.fit(system["snapshots"], system["u"])
    assert dmdc.eigs.shape[0] == 3

<<<<<<< HEAD
@pytest.mark.parametrize("system", data_backends_without_B)
def test_modes_b_unknown(system):
=======

def test_modes_b_unknown():
    system = create_system_without_B()
>>>>>>> 8ce0133e
    dmdc = DMDc(svd_rank=3, opt=False, svd_rank_omega=4)
    dmdc.fit(system["snapshots"], system["u"])
    assert dmdc.modes.shape[1] == 3

<<<<<<< HEAD
@pytest.mark.parametrize("system", data_backends_with_B)
def test_reconstruct_b_known(system):
    dmdc = DMDc(svd_rank=-1)
    dmdc.fit(system['snapshots'], system['u'], system['B'])
    assert_allclose(dmdc.reconstructed_data(), system['snapshots'])
=======

def test_reconstruct_b_known():
    system = create_system_with_B()
    dmdc = DMDc(svd_rank=-1)
    dmdc.fit(system["snapshots"], system["u"], system["B"])
    np.testing.assert_array_almost_equal(
        dmdc.reconstructed_data(), system["snapshots"]
    )

>>>>>>> 8ce0133e

@pytest.mark.parametrize("system", data_backends_with_B)
def test_B_b_known(system):
    dmdc = DMDc(svd_rank=-1)
<<<<<<< HEAD
    dmdc.fit(system['snapshots'], system['u'], system['B'])
    assert_allclose(dmdc.B, system['B'])
=======
    dmdc.fit(system["snapshots"], system["u"], system["B"])
    np.testing.assert_array_almost_equal(dmdc.B, system["B"])

>>>>>>> 8ce0133e

@pytest.mark.parametrize("system", data_backends_without_B)
def test_reconstruct_b_unknown(system):
    dmdc = DMDc(svd_rank=-1, opt=True)
<<<<<<< HEAD
    dmdc.fit(system['snapshots'], system['u'])
    assert_allclose(dmdc.reconstructed_data(), system['snapshots'], atol=1.e-6)
=======
    dmdc.fit(system["snapshots"], system["u"])
    np.testing.assert_array_almost_equal(
        dmdc.reconstructed_data(), system["snapshots"], decimal=6
    )

>>>>>>> 8ce0133e

@pytest.mark.parametrize("system", data_backends_without_B)
def test_atilde_b_unknown(system):
    dmdc = DMDc(svd_rank=-1, opt=True)
<<<<<<< HEAD
    dmdc.fit(system['snapshots'], system['u'])
    expected_atilde = np.array(dmdc.basis.T.conj()).dot(np.array(system['A'])).dot(np.array(dmdc.basis))
    assert_allclose(dmdc.operator.as_array, expected_atilde, atol=1.e-1)
=======
    dmdc.fit(system["snapshots"], system["u"])
    expected_atilde = dmdc.basis.T.conj().dot(system["A"]).dot(dmdc.basis)
    np.testing.assert_array_almost_equal(
        dmdc.operator.as_numpy_array, expected_atilde, decimal=1
    )

>>>>>>> 8ce0133e

@pytest.mark.parametrize("system", data_backends_with_B)
def test_get_bitmask_default(system):
    dmd = DMDc(svd_rank=-1, opt=True)
<<<<<<< HEAD
    dmd.fit(system['snapshots'], system['u'], system['B'])
    assert dmd.modes_activation_bitmask.all()

@pytest.mark.parametrize("system", data_backends_with_B)
def test_set_bitmask(system):
=======
    dmd.fit(system["snapshots"], system["u"], system["B"])
    assert np.all(dmd.modes_activation_bitmask == True)


def test_set_bitmask():
    system = create_system_with_B()
>>>>>>> 8ce0133e
    dmd = DMDc(svd_rank=-1, opt=True)
    dmd.fit(system["snapshots"], system["u"], system["B"])

    new_bitmask = np.full(len(dmd.amplitudes), True, dtype=bool)
    new_bitmask[[0]] = False
    dmd.modes_activation_bitmask = new_bitmask

    assert dmd.modes_activation_bitmask[0] == False
    assert (dmd.modes_activation_bitmask[1:] == True).all()


def test_not_fitted_get_bitmask_raises():
    dmd = DMDc(svd_rank=-1, opt=True)
    with raises(RuntimeError):
        print(dmd.modes_activation_bitmask)


def test_not_fitted_set_bitmask_raises():
    dmd = DMDc(svd_rank=-1, opt=True)
    with raises(RuntimeError):
        dmd.modes_activation_bitmask = np.full(3, True, dtype=bool)

<<<<<<< HEAD
@pytest.mark.parametrize("system", data_backends_with_B)
def test_raise_wrong_dtype_bitmask(system):
=======

def test_raise_wrong_dtype_bitmask():
    system = create_system_with_B()
>>>>>>> 8ce0133e
    dmd = DMDc(svd_rank=-1, opt=True)
    dmd.fit(system["snapshots"], system["u"], system["B"])
    with raises(RuntimeError):
        dmd.modes_activation_bitmask = np.full(3, 0.1)

<<<<<<< HEAD
@pytest.mark.parametrize("system", data_backends_with_B)
def test_fitted(system):
=======

def test_fitted():
    system = create_system_with_B()
>>>>>>> 8ce0133e
    dmd = DMDc(svd_rank=-1, opt=True)
    assert not dmd.fitted
    dmd.fit(system["snapshots"], system["u"], system["B"])
    assert dmd.fitted

<<<<<<< HEAD
@pytest.mark.parametrize("system", data_backends_with_B)
def test_bitmask_amplitudes(system):
=======

def test_bitmask_amplitudes():
    system = create_system_with_B()
>>>>>>> 8ce0133e
    dmd = DMDc(svd_rank=-1, opt=True)
    dmd.fit(system["snapshots"], system["u"], system["B"])

<<<<<<< HEAD
    ampls = np.array(dmd.amplitudes)
    old_n_amplitudes = ampls.shape[0]
    retained_amplitudes = np.delete(ampls, [0,-1])

    new_bitmask = np.full(ampls.shape[0], True, dtype=bool)
    new_bitmask[[0,-1]] = False
=======
    old_n_amplitudes = dmd.amplitudes.shape[0]
    retained_amplitudes = np.delete(dmd.amplitudes, [0, -1])

    new_bitmask = np.full(dmd.amplitudes.shape[0], True, dtype=bool)
    new_bitmask[[0, -1]] = False
>>>>>>> 8ce0133e
    dmd.modes_activation_bitmask = new_bitmask

    assert dmd.amplitudes.shape[0] == old_n_amplitudes - 2
    assert_allclose(dmd.amplitudes, retained_amplitudes)

<<<<<<< HEAD
@pytest.mark.parametrize("system", data_backends_with_B)
def test_bitmask_eigs(system):
=======

def test_bitmask_eigs():
    system = create_system_with_B()
>>>>>>> 8ce0133e
    dmd = DMDc(svd_rank=-1, opt=True)
    dmd.fit(system["snapshots"], system["u"], system["B"])

<<<<<<< HEAD
    eigs = np.array(dmd.eigs)
    old_n_eigs = eigs.shape[0]
    retained_eigs = np.delete(eigs, [0,-1])

    new_bitmask = np.full(eigs.shape[0], True, dtype=bool)
    new_bitmask[[0,-1]] = False
=======
    old_n_eigs = dmd.eigs.shape[0]
    retained_eigs = np.delete(dmd.eigs, [0, -1])

    new_bitmask = np.full(dmd.amplitudes.shape[0], True, dtype=bool)
    new_bitmask[[0, -1]] = False
>>>>>>> 8ce0133e
    dmd.modes_activation_bitmask = new_bitmask

    assert dmd.eigs.shape[0] == old_n_eigs - 2
    assert_allclose(dmd.eigs, retained_eigs)

<<<<<<< HEAD
@pytest.mark.parametrize("system", data_backends_with_B)
def test_bitmask_modes(system):
=======

def test_bitmask_modes():
    system = create_system_with_B()
>>>>>>> 8ce0133e
    dmd = DMDc(svd_rank=-1, opt=True)
    dmd.fit(system["snapshots"], system["u"], system["B"])

<<<<<<< HEAD
    modes = np.array(dmd.modes)
    old_n_modes = modes.shape[1]
    retained_modes = np.delete(modes, [0,-1], axis=1)

    new_bitmask = np.full(modes.shape[0], True, dtype=bool)
    new_bitmask[[0,-1]] = False
=======
    old_n_modes = dmd.modes.shape[1]
    retained_modes = np.delete(dmd.modes, [0, -1], axis=1)

    new_bitmask = np.full(dmd.amplitudes.shape[0], True, dtype=bool)
    new_bitmask[[0, -1]] = False
>>>>>>> 8ce0133e
    dmd.modes_activation_bitmask = new_bitmask

    assert dmd.modes.shape[1] == old_n_modes - 2
    assert_allclose(dmd.modes, retained_modes)

<<<<<<< HEAD
@pytest.mark.parametrize("system", data_backends_with_B)
def test_reconstructed_data(system):
=======

def test_reconstructed_data():
    system = create_system_with_B()
>>>>>>> 8ce0133e
    dmd = DMDc(svd_rank=-1, opt=True)
    dmd.fit(system["snapshots"], system["u"], system["B"])

    new_bitmask = np.full(dmd.amplitudes.shape[0], True, dtype=bool)
    new_bitmask[[0, -1]] = False
    dmd.modes_activation_bitmask = new_bitmask

    assert dmd.reconstructed_data is not None

<<<<<<< HEAD
@pytest.mark.parametrize("system", data_backends_with_B)
def test_getitem_modes(system):
=======

def test_getitem_modes():
    system = create_system_with_B()
>>>>>>> 8ce0133e
    dmd = DMDc(svd_rank=-1)
    dmd.fit(system["snapshots"], system["u"], system["B"])
    old_n_modes = dmd.modes.shape[1]

<<<<<<< HEAD
    assert dmd[[0,-1]].modes.shape[1] == 2
    assert_allclose(dmd[[0,-1]].modes, dmd.modes[:,[0,-1]])
=======
    assert dmd[[0, -1]].modes.shape[1] == 2
    np.testing.assert_almost_equal(dmd[[0, -1]].modes, dmd.modes[:, [0, -1]])
>>>>>>> 8ce0133e

    assert dmd.modes.shape[1] == old_n_modes

    assert dmd[1::2].modes.shape[1] == old_n_modes // 2
<<<<<<< HEAD
    assert_allclose(dmd[1::2].modes, dmd.modes[:,1::2])
=======
    np.testing.assert_almost_equal(dmd[1::2].modes, dmd.modes[:, 1::2])
>>>>>>> 8ce0133e

    assert dmd.modes.shape[1] == old_n_modes

    assert dmd[1].modes.shape[1] == 1
<<<<<<< HEAD
    assert_allclose(np.squeeze(dmd[1].modes), dmd.modes[:,1])

    assert dmd.modes.shape[1] == old_n_modes

@pytest.mark.parametrize("system", data_backends_with_B)
def test_getitem_raises(system):
=======
    np.testing.assert_almost_equal(np.squeeze(dmd[1].modes), dmd.modes[:, 1])

    assert dmd.modes.shape[1] == old_n_modes


def test_getitem_raises():
    system = create_system_with_B()
>>>>>>> 8ce0133e
    dmd = DMDc(svd_rank=-1)
    dmd.fit(system["snapshots"], system["u"], system["B"])

    with raises(ValueError):
        dmd[[0, 1, 1, 0, 1]]
    with raises(ValueError):
        dmd[[True, True, False, True]]
    with raises(ValueError):
        dmd[1.0]

<<<<<<< HEAD
@pytest.mark.parametrize("system", data_backends_with_B)
def test_correct_amplitudes(system):
    dmd = DMDc(svd_rank=-1)
    dmd.fit(system['snapshots'], system['u'], system['B'])
    assert_allclose(dmd.amplitudes, dmd._b)
=======

def test_correct_amplitudes():
    system = create_system_with_B()
    dmd = DMDc(svd_rank=-1)
    dmd.fit(system["snapshots"], system["u"], system["B"])
    np.testing.assert_array_almost_equal(dmd.amplitudes, dmd._b)
>>>>>>> 8ce0133e
<|MERGE_RESOLUTION|>--- conflicted
+++ resolved
@@ -8,12 +8,14 @@
 from .utils import assert_allclose, setup_backends
 
 np.random.seed(10)
+
 
 def create_system_with_B():
     snapshots = np.array([[4, 2, 1, 0.5, 0.25], [7, 0.7, 0.07, 0.007, 0.0007]])
     u = np.array([-4, -2, -1, -0.5])
     B = np.array([[1, 0]]).T
     return {"snapshots": snapshots, "u": u, "B": B}
+
 
 def create_system_without_B():
     n = 5  # dimension snapshots
@@ -28,6 +30,7 @@
     snapshots = np.array(snapshots).T
     return {"snapshots": snapshots, "u": u, "B": B, "A": A}
 
+
 data_backends_with_B = setup_backends(create_system_with_B())
 data_backends_without_B = setup_backends(create_system_without_B())
 
@@ -35,115 +38,67 @@
 @pytest.mark.parametrize("system", data_backends_with_B)
 def test_eigs_b_known(system):
     dmdc = DMDc(svd_rank=-1)
-<<<<<<< HEAD
-    dmdc.fit(system['snapshots'], system['u'], system['B'])
+    dmdc.fit(system["snapshots"], system["u"], system["B"])
     real_eigs = [0.1, 1.5]
     assert_allclose(dmdc.eigs, real_eigs)
 
+
 @pytest.mark.parametrize("system", data_backends_without_B)
 def test_eigs_b_unknown(system):
-=======
-    dmdc.fit(system["snapshots"], system["u"], system["B"])
-    real_eigs = np.array([0.1, 1.5])
-    np.testing.assert_array_almost_equal(dmdc.eigs, real_eigs)
-
-
-def test_eigs_b_unknown():
-    system = create_system_without_B()
->>>>>>> 8ce0133e
     dmdc = DMDc(svd_rank=3, opt=False, svd_rank_omega=4)
     dmdc.fit(system["snapshots"], system["u"])
     assert dmdc.eigs.shape[0] == 3
 
-<<<<<<< HEAD
+
 @pytest.mark.parametrize("system", data_backends_without_B)
 def test_modes_b_unknown(system):
-=======
-
-def test_modes_b_unknown():
-    system = create_system_without_B()
->>>>>>> 8ce0133e
     dmdc = DMDc(svd_rank=3, opt=False, svd_rank_omega=4)
     dmdc.fit(system["snapshots"], system["u"])
     assert dmdc.modes.shape[1] == 3
 
-<<<<<<< HEAD
+
 @pytest.mark.parametrize("system", data_backends_with_B)
 def test_reconstruct_b_known(system):
     dmdc = DMDc(svd_rank=-1)
-    dmdc.fit(system['snapshots'], system['u'], system['B'])
-    assert_allclose(dmdc.reconstructed_data(), system['snapshots'])
-=======
-
-def test_reconstruct_b_known():
-    system = create_system_with_B()
+    dmdc.fit(system["snapshots"], system["u"], system["B"])
+    assert_allclose(dmdc.reconstructed_data(), system["snapshots"])
+
+
+@pytest.mark.parametrize("system", data_backends_with_B)
+def test_B_b_known(system):
     dmdc = DMDc(svd_rank=-1)
     dmdc.fit(system["snapshots"], system["u"], system["B"])
-    np.testing.assert_array_almost_equal(
-        dmdc.reconstructed_data(), system["snapshots"]
-    )
-
->>>>>>> 8ce0133e
-
-@pytest.mark.parametrize("system", data_backends_with_B)
-def test_B_b_known(system):
-    dmdc = DMDc(svd_rank=-1)
-<<<<<<< HEAD
-    dmdc.fit(system['snapshots'], system['u'], system['B'])
-    assert_allclose(dmdc.B, system['B'])
-=======
-    dmdc.fit(system["snapshots"], system["u"], system["B"])
-    np.testing.assert_array_almost_equal(dmdc.B, system["B"])
-
->>>>>>> 8ce0133e
+    assert_allclose(dmdc.B, system["B"])
+
 
 @pytest.mark.parametrize("system", data_backends_without_B)
 def test_reconstruct_b_unknown(system):
     dmdc = DMDc(svd_rank=-1, opt=True)
-<<<<<<< HEAD
-    dmdc.fit(system['snapshots'], system['u'])
-    assert_allclose(dmdc.reconstructed_data(), system['snapshots'], atol=1.e-6)
-=======
-    dmdc.fit(system["snapshots"], system["u"])
-    np.testing.assert_array_almost_equal(
-        dmdc.reconstructed_data(), system["snapshots"], decimal=6
-    )
-
->>>>>>> 8ce0133e
+    dmdc.fit(system["snapshots"], system["u"])
+    assert_allclose(dmdc.reconstructed_data(), system["snapshots"], atol=1.0e-6)
+
 
 @pytest.mark.parametrize("system", data_backends_without_B)
 def test_atilde_b_unknown(system):
     dmdc = DMDc(svd_rank=-1, opt=True)
-<<<<<<< HEAD
-    dmdc.fit(system['snapshots'], system['u'])
-    expected_atilde = np.array(dmdc.basis.T.conj()).dot(np.array(system['A'])).dot(np.array(dmdc.basis))
-    assert_allclose(dmdc.operator.as_array, expected_atilde, atol=1.e-1)
-=======
-    dmdc.fit(system["snapshots"], system["u"])
-    expected_atilde = dmdc.basis.T.conj().dot(system["A"]).dot(dmdc.basis)
-    np.testing.assert_array_almost_equal(
-        dmdc.operator.as_numpy_array, expected_atilde, decimal=1
+    dmdc.fit(system["snapshots"], system["u"])
+    expected_atilde = (
+        np.array(dmdc.basis.T.conj())
+        .dot(np.array(system["A"]))
+        .dot(np.array(dmdc.basis))
     )
-
->>>>>>> 8ce0133e
+    assert_allclose(dmdc.operator.as_array, expected_atilde, atol=1.0e-1)
+
 
 @pytest.mark.parametrize("system", data_backends_with_B)
 def test_get_bitmask_default(system):
     dmd = DMDc(svd_rank=-1, opt=True)
-<<<<<<< HEAD
-    dmd.fit(system['snapshots'], system['u'], system['B'])
+    dmd.fit(system["snapshots"], system["u"], system["B"])
     assert dmd.modes_activation_bitmask.all()
 
+
 @pytest.mark.parametrize("system", data_backends_with_B)
 def test_set_bitmask(system):
-=======
-    dmd.fit(system["snapshots"], system["u"], system["B"])
-    assert np.all(dmd.modes_activation_bitmask == True)
-
-
-def test_set_bitmask():
-    system = create_system_with_B()
->>>>>>> 8ce0133e
     dmd = DMDc(svd_rank=-1, opt=True)
     dmd.fit(system["snapshots"], system["u"], system["B"])
 
@@ -166,130 +121,76 @@
     with raises(RuntimeError):
         dmd.modes_activation_bitmask = np.full(3, True, dtype=bool)
 
-<<<<<<< HEAD
+
 @pytest.mark.parametrize("system", data_backends_with_B)
 def test_raise_wrong_dtype_bitmask(system):
-=======
-
-def test_raise_wrong_dtype_bitmask():
-    system = create_system_with_B()
->>>>>>> 8ce0133e
     dmd = DMDc(svd_rank=-1, opt=True)
     dmd.fit(system["snapshots"], system["u"], system["B"])
     with raises(RuntimeError):
         dmd.modes_activation_bitmask = np.full(3, 0.1)
 
-<<<<<<< HEAD
+
 @pytest.mark.parametrize("system", data_backends_with_B)
 def test_fitted(system):
-=======
-
-def test_fitted():
-    system = create_system_with_B()
->>>>>>> 8ce0133e
     dmd = DMDc(svd_rank=-1, opt=True)
     assert not dmd.fitted
     dmd.fit(system["snapshots"], system["u"], system["B"])
     assert dmd.fitted
 
-<<<<<<< HEAD
+
 @pytest.mark.parametrize("system", data_backends_with_B)
 def test_bitmask_amplitudes(system):
-=======
-
-def test_bitmask_amplitudes():
-    system = create_system_with_B()
->>>>>>> 8ce0133e
-    dmd = DMDc(svd_rank=-1, opt=True)
-    dmd.fit(system["snapshots"], system["u"], system["B"])
-
-<<<<<<< HEAD
+    dmd = DMDc(svd_rank=-1, opt=True)
+    dmd.fit(system["snapshots"], system["u"], system["B"])
+
     ampls = np.array(dmd.amplitudes)
     old_n_amplitudes = ampls.shape[0]
-    retained_amplitudes = np.delete(ampls, [0,-1])
+    retained_amplitudes = np.delete(ampls, [0, -1])
 
     new_bitmask = np.full(ampls.shape[0], True, dtype=bool)
-    new_bitmask[[0,-1]] = False
-=======
-    old_n_amplitudes = dmd.amplitudes.shape[0]
-    retained_amplitudes = np.delete(dmd.amplitudes, [0, -1])
-
-    new_bitmask = np.full(dmd.amplitudes.shape[0], True, dtype=bool)
-    new_bitmask[[0, -1]] = False
->>>>>>> 8ce0133e
+    new_bitmask[[0, -1]] = False
     dmd.modes_activation_bitmask = new_bitmask
 
     assert dmd.amplitudes.shape[0] == old_n_amplitudes - 2
     assert_allclose(dmd.amplitudes, retained_amplitudes)
 
-<<<<<<< HEAD
+
 @pytest.mark.parametrize("system", data_backends_with_B)
 def test_bitmask_eigs(system):
-=======
-
-def test_bitmask_eigs():
-    system = create_system_with_B()
->>>>>>> 8ce0133e
-    dmd = DMDc(svd_rank=-1, opt=True)
-    dmd.fit(system["snapshots"], system["u"], system["B"])
-
-<<<<<<< HEAD
+    dmd = DMDc(svd_rank=-1, opt=True)
+    dmd.fit(system["snapshots"], system["u"], system["B"])
+
     eigs = np.array(dmd.eigs)
     old_n_eigs = eigs.shape[0]
-    retained_eigs = np.delete(eigs, [0,-1])
+    retained_eigs = np.delete(eigs, [0, -1])
 
     new_bitmask = np.full(eigs.shape[0], True, dtype=bool)
-    new_bitmask[[0,-1]] = False
-=======
-    old_n_eigs = dmd.eigs.shape[0]
-    retained_eigs = np.delete(dmd.eigs, [0, -1])
-
-    new_bitmask = np.full(dmd.amplitudes.shape[0], True, dtype=bool)
-    new_bitmask[[0, -1]] = False
->>>>>>> 8ce0133e
+    new_bitmask[[0, -1]] = False
     dmd.modes_activation_bitmask = new_bitmask
 
     assert dmd.eigs.shape[0] == old_n_eigs - 2
     assert_allclose(dmd.eigs, retained_eigs)
 
-<<<<<<< HEAD
+
 @pytest.mark.parametrize("system", data_backends_with_B)
 def test_bitmask_modes(system):
-=======
-
-def test_bitmask_modes():
-    system = create_system_with_B()
->>>>>>> 8ce0133e
-    dmd = DMDc(svd_rank=-1, opt=True)
-    dmd.fit(system["snapshots"], system["u"], system["B"])
-
-<<<<<<< HEAD
+    dmd = DMDc(svd_rank=-1, opt=True)
+    dmd.fit(system["snapshots"], system["u"], system["B"])
+
     modes = np.array(dmd.modes)
     old_n_modes = modes.shape[1]
-    retained_modes = np.delete(modes, [0,-1], axis=1)
+    retained_modes = np.delete(modes, [0, -1], axis=1)
 
     new_bitmask = np.full(modes.shape[0], True, dtype=bool)
-    new_bitmask[[0,-1]] = False
-=======
-    old_n_modes = dmd.modes.shape[1]
-    retained_modes = np.delete(dmd.modes, [0, -1], axis=1)
-
-    new_bitmask = np.full(dmd.amplitudes.shape[0], True, dtype=bool)
-    new_bitmask[[0, -1]] = False
->>>>>>> 8ce0133e
+    new_bitmask[[0, -1]] = False
     dmd.modes_activation_bitmask = new_bitmask
 
     assert dmd.modes.shape[1] == old_n_modes - 2
     assert_allclose(dmd.modes, retained_modes)
 
-<<<<<<< HEAD
+
 @pytest.mark.parametrize("system", data_backends_with_B)
 def test_reconstructed_data(system):
-=======
-
-def test_reconstructed_data():
-    system = create_system_with_B()
->>>>>>> 8ce0133e
     dmd = DMDc(svd_rank=-1, opt=True)
     dmd.fit(system["snapshots"], system["u"], system["B"])
 
@@ -299,54 +200,31 @@
 
     assert dmd.reconstructed_data is not None
 
-<<<<<<< HEAD
+
 @pytest.mark.parametrize("system", data_backends_with_B)
 def test_getitem_modes(system):
-=======
-
-def test_getitem_modes():
-    system = create_system_with_B()
->>>>>>> 8ce0133e
     dmd = DMDc(svd_rank=-1)
     dmd.fit(system["snapshots"], system["u"], system["B"])
     old_n_modes = dmd.modes.shape[1]
 
-<<<<<<< HEAD
-    assert dmd[[0,-1]].modes.shape[1] == 2
-    assert_allclose(dmd[[0,-1]].modes, dmd.modes[:,[0,-1]])
-=======
     assert dmd[[0, -1]].modes.shape[1] == 2
-    np.testing.assert_almost_equal(dmd[[0, -1]].modes, dmd.modes[:, [0, -1]])
->>>>>>> 8ce0133e
+    assert_allclose(dmd[[0, -1]].modes, dmd.modes[:, [0, -1]])
 
     assert dmd.modes.shape[1] == old_n_modes
 
     assert dmd[1::2].modes.shape[1] == old_n_modes // 2
-<<<<<<< HEAD
-    assert_allclose(dmd[1::2].modes, dmd.modes[:,1::2])
-=======
-    np.testing.assert_almost_equal(dmd[1::2].modes, dmd.modes[:, 1::2])
->>>>>>> 8ce0133e
+    assert_allclose(dmd[1::2].modes, dmd.modes[:, 1::2])
 
     assert dmd.modes.shape[1] == old_n_modes
 
     assert dmd[1].modes.shape[1] == 1
-<<<<<<< HEAD
-    assert_allclose(np.squeeze(dmd[1].modes), dmd.modes[:,1])
+    assert_allclose(np.squeeze(dmd[1].modes), dmd.modes[:, 1])
 
     assert dmd.modes.shape[1] == old_n_modes
 
+
 @pytest.mark.parametrize("system", data_backends_with_B)
 def test_getitem_raises(system):
-=======
-    np.testing.assert_almost_equal(np.squeeze(dmd[1].modes), dmd.modes[:, 1])
-
-    assert dmd.modes.shape[1] == old_n_modes
-
-
-def test_getitem_raises():
-    system = create_system_with_B()
->>>>>>> 8ce0133e
     dmd = DMDc(svd_rank=-1)
     dmd.fit(system["snapshots"], system["u"], system["B"])
 
@@ -357,17 +235,9 @@
     with raises(ValueError):
         dmd[1.0]
 
-<<<<<<< HEAD
+
 @pytest.mark.parametrize("system", data_backends_with_B)
 def test_correct_amplitudes(system):
     dmd = DMDc(svd_rank=-1)
-    dmd.fit(system['snapshots'], system['u'], system['B'])
-    assert_allclose(dmd.amplitudes, dmd._b)
-=======
-
-def test_correct_amplitudes():
-    system = create_system_with_B()
-    dmd = DMDc(svd_rank=-1)
-    dmd.fit(system["snapshots"], system["u"], system["B"])
-    np.testing.assert_array_almost_equal(dmd.amplitudes, dmd._b)
->>>>>>> 8ce0133e
+    dmd.fit(system["snapshots"], system["u"], system["B"])
+    assert_allclose(dmd.amplitudes, dmd._b)