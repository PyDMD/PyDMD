--- conflicted
+++ resolved
@@ -1,29 +1,12 @@
-<<<<<<< HEAD
-import matplotlib.pyplot as plt
 import numpy as np
 import pytest
-=======
-import os
-from builtins import range
-
-import matplotlib.pyplot as plt
-import numpy as np
->>>>>>> abaac75a
 from pytest import raises
 
 from pydmd.dmdoperator import DMDOperator
 from pydmd.utils import compute_tlsq
 
-<<<<<<< HEAD
 from .utils import assert_allclose, data_backends
 
-=======
-# 15 snapshot with 400 data. The matrix is 400x15 and it contains
-# the following data: f1 + f2 where
-# f1 = lambda x,t: sech(x+3)*(1.*np.exp(1j*2.3*t))
-# f2 = lambda x,t: (sech(x)*np.tanh(x))*(2.*np.exp(1j*2.8*t))
-sample_data = np.load('tests/test_datasets/input_sample.npy')
->>>>>>> abaac75a
 
 def test_constructor():
     operator = DMDOperator(svd_rank=2, exact=True, forward_backward=False,
