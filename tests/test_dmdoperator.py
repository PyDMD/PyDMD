import numpy as np
import pytest
from pytest import raises

from pydmd.dmdoperator import DMDOperator
from pydmd.utils import compute_tlsq

<<<<<<< HEAD
from .utils import assert_allclose, setup_backends

data_backends = setup_backends()
=======
# 15 snapshot with 400 data. The matrix is 400x15 and it contains
# the following data: f1 + f2 where
# f1 = lambda x,t: sech(x+3)*(1.*np.exp(1j*2.3*t))
# f2 = lambda x,t: (sech(x)*np.tanh(x))*(2.*np.exp(1j*2.8*t))
sample_data = np.load("tests/test_datasets/input_sample.npy")
>>>>>>> 8ce0133e


def test_constructor():
    operator = DMDOperator(
        svd_rank=2,
        exact=True,
        forward_backward=False,
        rescale_mode="auto",
        sorted_eigs=False,
        tikhonov_regularization=None,
    )

    assert operator._svd_rank == 2
    assert operator._exact == True
    assert operator._forward_backward == False
    assert operator._rescale_mode == "auto"


def test_noncompute_error():
    operator = DMDOperator(
        svd_rank=2,
        exact=True,
        forward_backward=False,
        rescale_mode="auto",
        sorted_eigs=False,
        tikhonov_regularization=None,
    )

    with raises(ValueError):
        operator.shape

    with raises(ValueError):
        operator.Lambda

    with raises(ValueError):
        operator.modes

    with raises(ValueError):
        operator.eigenvalues

    with raises(ValueError):
        operator.eigenvectors

    with raises(ValueError):
        operator.as_array


def test_compute_operator():
    operator = DMDOperator(
        svd_rank=0,
        exact=True,
        forward_backward=False,
        rescale_mode="auto",
        sorted_eigs=False,
        tikhonov_regularization=None,
    )
    operator.compute_operator(np.ones((3, 3)), np.ones((3, 3)))

    assert operator.as_array is not None
    assert operator.eigenvalues is not None
    assert operator.eigenvectors is not None
    assert operator.modes is not None
    assert operator.Lambda is not None


# test that a value of 'auto' in rescale_mode is replaced by the singular
# values of X
def test_rescalemode_auto_singular_values():
    operator = DMDOperator(
        svd_rank=0,
        exact=True,
        forward_backward=False,
        rescale_mode="auto",
        sorted_eigs=False,
        tikhonov_regularization=None,
    )
    operator.compute_operator(np.ones((3, 3)), np.ones((3, 3)))
<<<<<<< HEAD
    assert_allclose(operator._rescale_mode, [3.])

@pytest.mark.parametrize("X", data_backends)
def test_call(X):
    operator = DMDOperator(svd_rank=2, exact=True, forward_backward=False,
        rescale_mode=None, sorted_eigs=False, tikhonov_regularization=None)

    a = X[:, :-1]
    b = X[:, 1:]
    a, b = compute_tlsq(a, b, 0)
=======
    np.testing.assert_almost_equal(
        operator._rescale_mode, np.array([3.0]), decimal=1
    )


def test_call():
    operator = DMDOperator(
        svd_rank=2,
        exact=True,
        forward_backward=False,
        rescale_mode=None,
        sorted_eigs=False,
        tikhonov_regularization=None,
    )

    X = sample_data[:, :-1]
    Y = sample_data[:, 1:]
    X, Y = compute_tlsq(X, Y, 0)

    operator.compute_operator(X, Y)
>>>>>>> 8ce0133e

    operator.compute_operator(a, b)

    expected = [-0.47643628 + 0.87835227j, -0.47270971 + 0.88160808j]
    assert_allclose(operator(np.ones(2)), expected, atol=1.e-6)


def test_compute_eigenquantities_wrong_rescalemode():
    operator = DMDOperator(
        svd_rank=0,
        exact=True,
        forward_backward=False,
        rescale_mode=4,
        sorted_eigs=False,
        tikhonov_regularization=None,
    )
    with raises(ValueError):
        operator.compute_operator(np.ones((3, 3)), np.ones((3, 3)))

    operator = DMDOperator(
        svd_rank=0,
        exact=True,
        forward_backward=False,
        rescale_mode=np.ones((4,)),
        sorted_eigs=False,
        tikhonov_regularization=None,
    )
    with raises(ValueError):
        operator.compute_operator(np.ones((3, 3)), np.ones((3, 3)))<|MERGE_RESOLUTION|>--- conflicted
+++ resolved
@@ -5,17 +5,9 @@
 from pydmd.dmdoperator import DMDOperator
 from pydmd.utils import compute_tlsq
 
-<<<<<<< HEAD
 from .utils import assert_allclose, setup_backends
 
 data_backends = setup_backends()
-=======
-# 15 snapshot with 400 data. The matrix is 400x15 and it contains
-# the following data: f1 + f2 where
-# f1 = lambda x,t: sech(x+3)*(1.*np.exp(1j*2.3*t))
-# f2 = lambda x,t: (sech(x)*np.tanh(x))*(2.*np.exp(1j*2.8*t))
-sample_data = np.load("tests/test_datasets/input_sample.npy")
->>>>>>> 8ce0133e
 
 
 def test_constructor():
@@ -93,24 +85,11 @@
         tikhonov_regularization=None,
     )
     operator.compute_operator(np.ones((3, 3)), np.ones((3, 3)))
-<<<<<<< HEAD
-    assert_allclose(operator._rescale_mode, [3.])
+    assert_allclose(operator._rescale_mode, [3.0])
+
 
 @pytest.mark.parametrize("X", data_backends)
 def test_call(X):
-    operator = DMDOperator(svd_rank=2, exact=True, forward_backward=False,
-        rescale_mode=None, sorted_eigs=False, tikhonov_regularization=None)
-
-    a = X[:, :-1]
-    b = X[:, 1:]
-    a, b = compute_tlsq(a, b, 0)
-=======
-    np.testing.assert_almost_equal(
-        operator._rescale_mode, np.array([3.0]), decimal=1
-    )
-
-
-def test_call():
     operator = DMDOperator(
         svd_rank=2,
         exact=True,
@@ -120,17 +99,14 @@
         tikhonov_regularization=None,
     )
 
-    X = sample_data[:, :-1]
-    Y = sample_data[:, 1:]
-    X, Y = compute_tlsq(X, Y, 0)
-
-    operator.compute_operator(X, Y)
->>>>>>> 8ce0133e
+    a = X[:, :-1]
+    b = X[:, 1:]
+    a, b = compute_tlsq(a, b, 0)
 
     operator.compute_operator(a, b)
 
     expected = [-0.47643628 + 0.87835227j, -0.47270971 + 0.88160808j]
-    assert_allclose(operator(np.ones(2)), expected, atol=1.e-6)
+    assert_allclose(operator(np.ones(2)), expected, atol=1.0e-6)
 
 
 def test_compute_eigenquantities_wrong_rescalemode():
