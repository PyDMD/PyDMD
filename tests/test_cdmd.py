<<<<<<< HEAD
import numpy as np
import pytest
import torch
from pytest import raises
=======
from builtins import range

import numpy as np
from pytest import raises

from pydmd.cdmd import CDMD

# 15 snapshot with 400 data. The matrix is 400x15 and it contains
# the following data: f1 + f2 where
# f1 = lambda x,t: sech(x+3)*(1.*np.exp(1j*2.3*t))
# f2 = lambda x,t: (sech(x)*np.tanh(x))*(2.*np.exp(1j*2.8*t))
sample_data = np.load('tests/test_datasets/input_sample.npy')

>>>>>>> b555c9d8

from pydmd.cdmd import CDMD

from .utils import assert_allclose, setup_backends

data_backends = setup_backends()


@pytest.mark.parametrize("X", data_backends)
def test_shape(X):
    dmd = CDMD(svd_rank=-1)
    dmd.fit(X=X)
    assert dmd.modes.shape[1] == X.shape[1] - 1


@pytest.mark.parametrize("X", data_backends)
def test_truncation_shape(X):
    dmd = CDMD(svd_rank=3)
    dmd.fit(X=X)
    assert dmd.modes.shape[1] == 3


@pytest.mark.parametrize("X", data_backends)
def test_Atilde_shape(X):
    dmd = CDMD(svd_rank=3)
<<<<<<< HEAD
    dmd.fit(X=X)
    assert dmd.atilde.shape == (dmd.svd_rank, dmd.svd_rank)
=======
    dmd.fit(X=sample_data)
    assert dmd.operator.as_numpy_array.shape == (dmd.operator._svd_rank, dmd.operator._svd_rank)
>>>>>>> b555c9d8


@pytest.mark.parametrize("X", data_backends)
def test_eigs_1(X):
    dmd = CDMD(svd_rank=-1)
    dmd.fit(X=X)
    assert len(dmd.eigs) == 14


@pytest.mark.parametrize("X", data_backends)
def test_eigs_2(X):
    dmd = CDMD(svd_rank=5)
    dmd.fit(X=X)
    assert len(dmd.eigs) == 5


@pytest.mark.parametrize("X", data_backends)
def test_eigs_3(X):
    dmd = CDMD(svd_rank=2)
    dmd.fit(X=X)
    expected_eigs = [-0.47386866 + 0.88059553j, -0.80901699 + 0.58778525j]
    assert_allclose(dmd.eigs, expected_eigs, atol=1.0e-6)


@pytest.mark.parametrize("X", data_backends)
def test_dynamics_1(X):
    dmd = CDMD(svd_rank=5)
    dmd.fit(X=X)
    assert dmd.dynamics.shape == (5, X.shape[1])


@pytest.mark.parametrize("X", data_backends)
def test_reconstructed_data(X):
    dmd = CDMD()
    dmd.fit(X=X)
    dmd_data = dmd.reconstructed_data
    assert_allclose(dmd_data, X)


@pytest.mark.parametrize("X", data_backends)
def test_original_time(X):
    dmd = CDMD(svd_rank=2)
    dmd.fit(X=X)
    expected_dict = {"dt": 1, "t0": 0, "tend": 14}
    assert dmd.original_time == expected_dict


@pytest.mark.parametrize("X", data_backends)
def test_original_timesteps(X):
    dmd = CDMD()
    dmd.fit(X=X)
    assert_allclose(dmd.original_timesteps, np.arange(X.shape[1]))

<<<<<<< HEAD

@pytest.mark.parametrize("X", data_backends)
def test_dmd_time_1(X):
    dmd = CDMD(svd_rank=2)
    dmd.fit(X=X)
    expected_dict = {"dt": 1, "t0": 0, "tend": 14}
    assert dmd.dmd_time == expected_dict


@pytest.mark.parametrize("X", data_backends)
def test_dmd_time_2(X):
    dmd = CDMD()
    dmd.fit(X=X)
    dmd.dmd_time["t0"] = 10
    dmd.dmd_time["tend"] = 14
    expected_data = X[:, -5:]
    assert_allclose(dmd.reconstructed_data, expected_data)


@pytest.mark.parametrize("X", data_backends)
def test_dmd_time_3(X):
    dmd = CDMD()
    dmd.fit(X=X)
    dmd.dmd_time["t0"] = 8
    dmd.dmd_time["tend"] = 11
    expected_data = X[:, 8:12]
    assert_allclose(dmd.reconstructed_data, expected_data)


@pytest.mark.parametrize("X", data_backends)
def test_cdmd_matrix_uniform(X):
    dmd = CDMD(compression_matrix="uniform")
    dmd.fit(X=X)
    error_norm = np.linalg.norm(dmd.reconstructed_data - X, 1)
    assert error_norm < 1e-10


@pytest.mark.parametrize("X", data_backends)
def test_cdmd_matrix_sample(X):
    dmd = CDMD(compression_matrix="sample")
    dmd.fit(X=X)
    error_norm = np.linalg.norm(dmd.reconstructed_data - X, 1)
    assert error_norm < 1e-10


@pytest.mark.parametrize("X", data_backends)
def test_cdmd_matrix_normal(X):
    dmd = CDMD(compression_matrix="normal")
    dmd.fit(X=X)
    error_norm = np.linalg.norm(dmd.reconstructed_data - X, 1)
=======
def test_cdmd_matrix_uniform():
    dmd = CDMD(compression_matrix='uniform')
    dmd.fit(X=sample_data)
    error_norm = np.linalg.norm(dmd.reconstructed_data - sample_data, 1)
>>>>>>> b555c9d8
    assert error_norm < 1e-10


@pytest.mark.parametrize("X", data_backends)
def test_cdmd_matrix_sparse(X):
    dmd = CDMD(compression_matrix="sparse")
    dmd.fit(X=X)
    error_norm = np.linalg.norm(dmd.reconstructed_data - X, 1)
    assert error_norm < 1e-10


@pytest.mark.parametrize("X", data_backends)
def test_cdmd_matrix_custom(X):
    matrix = (
        np.random.permutation((X.shape[1] - 3) * X.shape[0])
        .reshape(X.shape[1] - 3, X.shape[0])
        .astype(float)
    )
    matrix /= float(np.sum(matrix))
    dmd = CDMD(compression_matrix=matrix)
    dmd.fit(X=X)
    error_norm = np.linalg.norm(dmd.reconstructed_data - X, 1)
    assert error_norm < 1e-10


def test_sorted_eigs_default():
    dmd = CDMD(compression_matrix="sparse")
    assert dmd.operator._sorted_eigs == False


def test_sorted_eigs_param():
    dmd = CDMD(compression_matrix="sparse", sorted_eigs="real")
    assert dmd.operator._sorted_eigs == "real"


@pytest.mark.parametrize("X", data_backends)
def test_get_bitmask_default(X):
    dmd = CDMD(
        compression_matrix="normal",
    )
    dmd.fit(X=X)
    assert dmd.modes_activation_bitmask.all()


@pytest.mark.parametrize("X", data_backends)
def test_set_bitmask(X):
    dmd = CDMD(compression_matrix="normal")
    dmd.fit(X=X)

    new_bitmask = np.full(len(dmd.amplitudes), True, dtype=bool)
    new_bitmask[[0]] = False
    dmd.modes_activation_bitmask = new_bitmask

    assert dmd.modes_activation_bitmask[0] == False
    assert dmd.modes_activation_bitmask[1:].all()


def test_not_fitted_get_bitmask_raises():
    dmd = CDMD(compression_matrix="normal")
    with raises(RuntimeError):
        print(dmd.modes_activation_bitmask)


def test_not_fitted_set_bitmask_raises():
    dmd = CDMD(compression_matrix="normal")
    with raises(RuntimeError):
        dmd.modes_activation_bitmask = np.full(3, True, dtype=bool)


@pytest.mark.parametrize("X", data_backends)
def test_raise_wrong_dtype_bitmask(X):
    dmd = CDMD(compression_matrix="normal")
    dmd.fit(X=X)
    with raises(RuntimeError):
        dmd.modes_activation_bitmask = np.full(3, 0.1)


@pytest.mark.parametrize("X", data_backends)
def test_fitted(X):
    dmd = CDMD(compression_matrix="normal")
    assert not dmd.fitted
    dmd.fit(X=X)
    assert dmd.fitted


@pytest.mark.parametrize("X", data_backends)
def test_bitmask_amplitudes(X):
    dmd = CDMD(compression_matrix="normal", svd_rank=-1)
    dmd.fit(X=X)

    old_n_amplitudes = dmd.amplitudes.shape[0]
    retained_amplitudes = np.delete(dmd.amplitudes, [0, -1])

    new_bitmask = np.full(dmd.amplitudes.shape[0], True, dtype=bool)
    new_bitmask[[0, -1]] = False
    dmd.modes_activation_bitmask = new_bitmask

    assert dmd.amplitudes.shape[0] == old_n_amplitudes - 2
    assert_allclose(dmd.amplitudes, retained_amplitudes)


@pytest.mark.parametrize("X", data_backends)
def test_bitmask_eigs(X):
    dmd = CDMD(compression_matrix="normal", svd_rank=-1)
    dmd.fit(X=X)

    old_n_eigs = dmd.eigs.shape[0]
    retained_eigs = np.delete(dmd.eigs, [0, -1])

    new_bitmask = np.full(dmd.amplitudes.shape[0], True, dtype=bool)
    new_bitmask[[0, -1]] = False
    dmd.modes_activation_bitmask = new_bitmask

    assert dmd.eigs.shape[0] == old_n_eigs - 2
    assert_allclose(dmd.eigs, retained_eigs)


@pytest.mark.parametrize("X", data_backends)
def test_bitmask_modes(X):
    dmd = CDMD(compression_matrix="normal", svd_rank=-1)
    dmd.fit(X=X)

    old_n_modes = dmd.modes.shape[1]
    retained_modes = np.delete(dmd.modes, [0, -1], axis=1)

    new_bitmask = np.full(dmd.amplitudes.shape[0], True, dtype=bool)
    new_bitmask[[0, -1]] = False
    dmd.modes_activation_bitmask = new_bitmask

    assert dmd.modes.shape[1] == old_n_modes - 2
    assert_allclose(dmd.modes, retained_modes)


@pytest.mark.parametrize("X", data_backends)
def test_getitem_modes(X):
    dmd = CDMD(compression_matrix="normal", svd_rank=10)
    dmd.fit(X=X)
    old_n_modes = dmd.modes.shape[1]

    assert dmd[[0, -1]].modes.shape[1] == 2
    assert_allclose(dmd[[0, -1]].modes, dmd.modes[:, [0, -1]])

    assert dmd.modes.shape[1] == old_n_modes

    assert dmd[1::2].modes.shape[1] == old_n_modes // 2
    assert_allclose(dmd[1::2].modes, dmd.modes[:, 1::2])

    assert dmd.modes.shape[1] == old_n_modes

    assert dmd[[1, 3]].modes.shape[1] == 2
    assert_allclose(dmd[[1, 3]].modes, dmd.modes[:, [1, 3]])

    assert dmd.modes.shape[1] == old_n_modes

    assert dmd[2].modes.shape[1] == 1
    assert_allclose(np.squeeze(dmd[2].modes), dmd.modes[:, 2])

    assert dmd.modes.shape[1] == old_n_modes


@pytest.mark.parametrize("X", data_backends)
def test_getitem_raises(X):
    dmd = CDMD(compression_matrix="normal")
    dmd.fit(X=X)

    with raises(ValueError):
        dmd[[0, 1, 1, 0, 1]]
    with raises(ValueError):
        dmd[[True, True, False, True]]
    with raises(ValueError):
        dmd[1.0]

<<<<<<< HEAD

@pytest.mark.parametrize("X", data_backends)
def test_reconstructed_data_with_bitmask(X):
    dmd = CDMD(compression_matrix="normal")
    dmd.fit(X=X)
=======
def test_reconstructed_data_with_bitmask():
    dmd = CDMD(compression_matrix='normal')
    dmd.fit(X=sample_data)
>>>>>>> b555c9d8

    new_bitmask = np.full(dmd.amplitudes.shape[0], True, dtype=bool)
    new_bitmask[[0, -1]] = False
    dmd.modes_activation_bitmask = new_bitmask

    assert dmd.reconstructed_data is None


@pytest.mark.parametrize("X", data_backends)
def test_correct_amplitudes(X):
    dmd = CDMD(compression_matrix="normal")
    dmd.fit(X=X)
    assert_allclose(dmd.amplitudes, dmd._b)<|MERGE_RESOLUTION|>--- conflicted
+++ resolved
@@ -1,23 +1,8 @@
-<<<<<<< HEAD
 import numpy as np
 import pytest
-import torch
 from pytest import raises
-=======
-from builtins import range
-
-import numpy as np
-from pytest import raises
 
 from pydmd.cdmd import CDMD
-
-# 15 snapshot with 400 data. The matrix is 400x15 and it contains
-# the following data: f1 + f2 where
-# f1 = lambda x,t: sech(x+3)*(1.*np.exp(1j*2.3*t))
-# f2 = lambda x,t: (sech(x)*np.tanh(x))*(2.*np.exp(1j*2.8*t))
-sample_data = np.load('tests/test_datasets/input_sample.npy')
-
->>>>>>> b555c9d8
 
 from pydmd.cdmd import CDMD
 
@@ -43,13 +28,8 @@
 @pytest.mark.parametrize("X", data_backends)
 def test_Atilde_shape(X):
     dmd = CDMD(svd_rank=3)
-<<<<<<< HEAD
-    dmd.fit(X=X)
-    assert dmd.atilde.shape == (dmd.svd_rank, dmd.svd_rank)
-=======
-    dmd.fit(X=sample_data)
-    assert dmd.operator.as_numpy_array.shape == (dmd.operator._svd_rank, dmd.operator._svd_rank)
->>>>>>> b555c9d8
+    dmd.fit(X=X)
+    assert dmd.operator.as_array.shape == (dmd.operator._svd_rank, dmd.operator._svd_rank)
 
 
 @pytest.mark.parametrize("X", data_backends)
@@ -103,7 +83,6 @@
     dmd.fit(X=X)
     assert_allclose(dmd.original_timesteps, np.arange(X.shape[1]))
 
-<<<<<<< HEAD
 
 @pytest.mark.parametrize("X", data_backends)
 def test_dmd_time_1(X):
@@ -154,12 +133,6 @@
     dmd = CDMD(compression_matrix="normal")
     dmd.fit(X=X)
     error_norm = np.linalg.norm(dmd.reconstructed_data - X, 1)
-=======
-def test_cdmd_matrix_uniform():
-    dmd = CDMD(compression_matrix='uniform')
-    dmd.fit(X=sample_data)
-    error_norm = np.linalg.norm(dmd.reconstructed_data - sample_data, 1)
->>>>>>> b555c9d8
     assert error_norm < 1e-10
 
 
@@ -332,23 +305,17 @@
     with raises(ValueError):
         dmd[1.0]
 
-<<<<<<< HEAD
 
 @pytest.mark.parametrize("X", data_backends)
 def test_reconstructed_data_with_bitmask(X):
     dmd = CDMD(compression_matrix="normal")
     dmd.fit(X=X)
-=======
-def test_reconstructed_data_with_bitmask():
-    dmd = CDMD(compression_matrix='normal')
-    dmd.fit(X=sample_data)
->>>>>>> b555c9d8
 
     new_bitmask = np.full(dmd.amplitudes.shape[0], True, dtype=bool)
     new_bitmask[[0, -1]] = False
     dmd.modes_activation_bitmask = new_bitmask
 
-    assert dmd.reconstructed_data is None
+    assert dmd.reconstructed_data is not None
 
 
 @pytest.mark.parametrize("X", data_backends)
