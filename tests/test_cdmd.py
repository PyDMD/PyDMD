--- conflicted
+++ resolved
@@ -1,41 +1,7 @@
-<<<<<<< HEAD
 import numpy as np
+import pytest
 import torch
-import pytest
 from pytest import raises
-=======
-import os
-from builtins import range
-
-import matplotlib.pyplot as plt
-import numpy as np
-from pytest import raises
-
-from pydmd.cdmd import CDMD
-
-# 15 snapshot with 400 data. The matrix is 400x15 and it contains
-# the following data: f1 + f2 where
-# f1 = lambda x,t: sech(x+3)*(1.*np.exp(1j*2.3*t))
-# f2 = lambda x,t: (sech(x)*np.tanh(x))*(2.*np.exp(1j*2.8*t))
-sample_data = np.load('tests/test_datasets/input_sample.npy')
-
-
-def create_noisy_data():
-    mu = 0.
-    sigma = 0.  # noise standard deviation
-    m = 100  # number of snapshot
-    noise = np.random.normal(mu, sigma, m)  # gaussian noise
-    A = np.array([[1., 1.], [-1., 2.]])
-    A /= np.sqrt(3)
-    n = 2
-    X = np.zeros((n, m))
-    X[:, 0] = np.array([0.5, 1.])
-    # evolve the system and perturb the data with noise
-    for k in range(1, m):
-        X[:, k] = A.dot(X[:, k - 1])
-        X[:, k - 1] += noise[k - 1]
-    return X
->>>>>>> abaac75a
 
 from pydmd.cdmd import CDMD
 
@@ -344,17 +310,11 @@
     with raises(ValueError):
         dmd[1.0]
 
-<<<<<<< HEAD
-
-@pytest.mark.parametrize("X", data_backends)
-def test_reconstructed_data(X):
-    dmd = CDMD(compression_matrix="normal")
-    dmd.fit(X=X)
-=======
-def test_reconstructed_data_with_bitmask():
-    dmd = CDMD(compression_matrix='normal')
-    dmd.fit(X=sample_data)
->>>>>>> abaac75a
+
+@pytest.mark.parametrize("X", data_backends)
+def test_reconstructed_data_with_bitmask(X):
+    dmd = CDMD(compression_matrix="normal")
+    dmd.fit(X=X)
 
     new_bitmask = np.full(dmd.amplitudes.shape[0], True, dtype=bool)
     new_bitmask[[0, -1]] = False
