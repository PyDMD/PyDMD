--- conflicted
+++ resolved
@@ -1,14 +1,3 @@
-<<<<<<< HEAD
-import os
-=======
-from builtins import range
-
-import numpy as np
-from pytest import raises
-
-from pydmd.cdmd import CDMD
->>>>>>> b9062fdb
-
 import matplotlib.pyplot as plt
 import numpy as np
 import pytest
@@ -110,7 +99,6 @@
     expected_data = X[:, -5:]
     assert_allclose(dmd.reconstructed_data, expected_data)
 
-
 @pytest.mark.parametrize("X", data_backends)
 def test_dmd_time_3(X):
     dmd = CDMD()
@@ -120,137 +108,12 @@
     expected_data = X[:, 8:12]
     assert_allclose(dmd.reconstructed_data, expected_data)
 
-
-<<<<<<< HEAD
-@pytest.mark.parametrize("X", data_backends)
-def test_plot_eigs_1(X):
-    dmd = CDMD()
-    dmd.fit(X=X)
-    dmd.plot_eigs(show_axes=True, show_unit_circle=True)
-    plt.close()
-
-
-@pytest.mark.parametrize("X", data_backends)
-def test_plot_eigs_2(X):
-    dmd = CDMD()
-    dmd.fit(X=X)
-    dmd.plot_eigs(show_axes=False, show_unit_circle=False)
-    plt.close()
-
-
-@pytest.mark.parametrize("X", data_backends)
-def test_plot_modes_1(X):
-    dmd = CDMD()
-    dmd.fit(X=X)
-    with raises(ValueError):
-        dmd.plot_modes_2D()
-
-
-@pytest.mark.parametrize("X", data_backends)
-def test_plot_modes_2(X):
-    dmd = CDMD(svd_rank=-1)
-    dmd.fit(X=X)
-    dmd.plot_modes_2D((1, 2, 5), x=np.arange(20), y=np.arange(20))
-    plt.close()
-
-
-@pytest.mark.parametrize("X", data_backends)
-def test_plot_modes_3(X):
-    dmd = CDMD()
-    linalg_module = build_linalg_module(X)
-    snapshots = [linalg_module.new_array(snap.reshape(20, 20)) for snap in X.T]
-    dmd.fit(X=snapshots)
-    dmd.plot_modes_2D()
-    plt.close()
-
-
-@pytest.mark.parametrize("X", data_backends)
-def test_plot_modes_4(X):
-    dmd = CDMD()
-    linalg_module = build_linalg_module(X)
-    snapshots = [linalg_module.new_array(snap.reshape(20, 20)) for snap in X.T]
-    dmd.fit(X=snapshots)
-    dmd.plot_modes_2D(index_mode=1)
-    plt.close()
-
-
-@pytest.mark.parametrize("X", data_backends)
-def test_plot_modes_5(X):
-    dmd = CDMD()
-    linalg_module = build_linalg_module(X)
-    snapshots = [linalg_module.new_array(snap.reshape(20, 20)) for snap in X.T]
-    dmd.fit(X=snapshots)
-    dmd.plot_modes_2D(index_mode=1, filename="tmp.png")
-    os.remove("tmp.1.png")
-
-
-@pytest.mark.parametrize("X", data_backends)
-def test_plot_snapshots_1(X):
-    dmd = CDMD()
-    dmd.fit(X=X)
-    with raises(ValueError):
-        dmd.plot_snapshots_2D()
-
-
-@pytest.mark.parametrize("X", data_backends)
-def test_plot_snapshots_2(X):
-    dmd = CDMD(svd_rank=-1)
-    dmd.fit(X=X)
-    dmd.plot_snapshots_2D((1, 2, 5), x=np.arange(20), y=np.arange(20))
-    plt.close()
-
-
-@pytest.mark.parametrize("X", data_backends)
-def test_plot_snapshots_3(X):
-    dmd = CDMD()
-    linalg_module = build_linalg_module(X)
-    snapshots = [linalg_module.new_array(snap.reshape(20, 20)) for snap in X.T]
-    dmd.fit(X=snapshots)
-    dmd.plot_snapshots_2D()
-    plt.close()
-
-
-@pytest.mark.parametrize("X", data_backends)
-def test_plot_snapshots_4(X):
-    dmd = CDMD()
-    linalg_module = build_linalg_module(X)
-    snapshots = [linalg_module.new_array(snap.reshape(20, 20)) for snap in X.T]
-    dmd.fit(X=snapshots)
-    dmd.plot_snapshots_2D(index_snap=2)
-    plt.close()
-
-
-@pytest.mark.parametrize("X", data_backends)
-def test_plot_snapshots_5(X):
-    dmd = CDMD()
-    linalg_module = build_linalg_module(X)
-    snapshots = [linalg_module.new_array(snap.reshape(20, 20)) for snap in X.T]
-    dmd.fit(X=snapshots)
-    dmd.plot_snapshots_2D(index_snap=2, filename="tmp.png")
-    os.remove("tmp.2.png")
-
-
-@pytest.mark.parametrize("X", data_backends)
-def test_tdmd_plot(X):
-    dmd = CDMD(tlsq_rank=3)
-    dmd.fit(X=X)
-    dmd.plot_eigs(show_axes=False, show_unit_circle=False)
-    plt.close()
-
-
 @pytest.mark.parametrize("X", data_backends)
 def test_cdmd_matrix_uniform(X):
-    dmd = CDMD(compression_matrix="uniform")
-    dmd.fit(X=X)
-    error_norm = np.linalg.norm(dmd.reconstructed_data - X, 1)
-=======
-def test_cdmd_matrix_uniform():
     dmd = CDMD(compression_matrix='uniform')
-    dmd.fit(X=sample_data)
-    error_norm = np.linalg.norm(dmd.reconstructed_data - sample_data, 1)
->>>>>>> b9062fdb
-    assert error_norm < 1e-10
-
+    dmd.fit(X=X)
+    error_norm = np.linalg.norm(dmd.reconstructed_data - X, 1)
+    assert error_norm < 1e-10
 
 @pytest.mark.parametrize("X", data_backends)
 def test_cdmd_matrix_sample(X):
@@ -461,20 +324,8 @@
     dmd.reconstructed_data
     assert True
 
-<<<<<<< HEAD
-
-# this is a test for the correctness of the amplitudes saved in the Proxy
-# between DMDBase and the modes activation bitmask. if this test fails
-# you probably need to call allocate_proxy once again after you compute
-# the final value of the amplitudes
 @pytest.mark.parametrize("X", data_backends)
 def test_correct_amplitudes(X):
     dmd = CDMD(compression_matrix="normal")
     dmd.fit(X=X)
-    assert_allclose(dmd.amplitudes, dmd._b)
-=======
-def test_correct_amplitudes():
-    dmd = CDMD(compression_matrix='normal')
-    dmd.fit(X=sample_data)
-    np.testing.assert_array_almost_equal(dmd.amplitudes, dmd._b)
->>>>>>> b9062fdb
+    assert_allclose(dmd.amplitudes, dmd._b)