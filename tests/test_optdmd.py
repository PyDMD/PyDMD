--- conflicted
+++ resolved
@@ -1,10 +1,5 @@
-import os
 from builtins import range
 
-<<<<<<< HEAD
-=======
-import matplotlib.pyplot as plt
->>>>>>> ade86692
 import numpy as np
 from pytest import raises
 
