from __future__ import division

<<<<<<< HEAD
=======
import matplotlib.pyplot as plt
>>>>>>> ade86692
import numpy as np
from past.utils import old_div
from pytest import raises

from pydmd import DMD, FbDMD
from pydmd.mrdmd import MrDMD


def create_data(t_size=1600):
    x = np.linspace(-10, 10, 80)
    t = np.linspace(0, 20, t_size)
    Xm, Tm = np.meshgrid(x, t)

    D = np.exp(-np.power(old_div(Xm, 2), 2)) * np.exp(0.8j * Tm)
    D += np.sin(0.9 * Xm) * np.exp(1j * Tm)
    D += np.cos(1.1 * Xm) * np.exp(2j * Tm)
    D += 0.6 * np.sin(1.2 * Xm) * np.exp(3j * Tm)
    D += 0.6 * np.cos(1.3 * Xm) * np.exp(4j * Tm)
    D += 0.2 * np.sin(2.0 * Xm) * np.exp(6j * Tm)
    D += 0.2 * np.cos(2.1 * Xm) * np.exp(8j * Tm)
    D += 0.1 * np.sin(5.7 * Xm) * np.exp(10j * Tm)
    D += 0.1 * np.cos(5.9 * Xm) * np.exp(12j * Tm)
    D += 0.1 * np.random.randn(*Xm.shape)
    D += 0.03 * np.random.randn(*Xm.shape)
    D += 5 * np.exp(-np.power(old_div((Xm + 5), 5), 2)) * np.exp(-np.power(
        old_div((Tm - 5), 5), 2))
    D[:800, 40:] += 2
    D[200:600, 50:70] -= 3
    D[800:, :40] -= 2
    D[1000:1400, 10:30] += 3
    D[1000:1080, 50:70] += 2
    D[1160:1240, 50:70] += 2
    D[1320:1400, 50:70] += 2
    return D.T


sample_data = create_data()

def test_max_level_threshold():
    level = 10
    dmd = DMD()
    mrdmd = MrDMD(dmd, max_level=level, max_cycles=2)
    mrdmd.fit(X=sample_data)
    lvl_threshold = int(np.log(sample_data.shape[1]/4.)/np.log(2.)) + 1
    assert lvl_threshold == mrdmd.max_level

def test_partial_time_interval():
    level = 4
    dmd = DMD()
    mrdmd = MrDMD(dmd, max_level=level, max_cycles=2)
    mrdmd.fit(X=sample_data)
    ans = {'t0': 1200, 'tend': 1400.0, 'delta': 200.0}
    assert mrdmd.partial_time_interval(3, 6) == ans

def test_partial_time_interval2():
    level = 4
    dmd = DMD()
    mrdmd = MrDMD(dmd, max_level=level, max_cycles=2)
    mrdmd.fit(X=sample_data)
    with raises(ValueError):
        mrdmd.partial_time_interval(5, 0)

def test_partial_time_interval3():
    level = 4
    dmd = DMD()
    mrdmd = MrDMD(dmd, max_level=level, max_cycles=2)
    mrdmd.fit(X=sample_data)
    with raises(ValueError):
        mrdmd.partial_time_interval(3, 8)

def test_time_window_bins():
    level = 4
    dmd = DMD()
    mrdmd = MrDMD(dmd, max_level=level, max_cycles=2)
    mrdmd.fit(X=sample_data)
    assert len(mrdmd.time_window_bins(0, 1600)) == 2**5-1

def test_time_window_bins2():
    level = 3
    dmd = DMD()
    mrdmd = MrDMD(dmd, max_level=level, max_cycles=2)
    mrdmd.fit(X=sample_data)
    expected_bins = np.array([
        [0, 0],
        [1, 0],
        [2, 0],
        [2, 1],
        [3, 1],
        [3, 2]])
    np.testing.assert_array_equal(mrdmd.time_window_bins(200, 600), expected_bins)


def test_time_window_eigs():
    level = 2
    dmd = DMD()
    mrdmd = MrDMD(dmd, max_level=level, max_cycles=1)
    mrdmd.fit(X=sample_data)
    exp =  sum([len(dmd.eigs) for dmd in mrdmd])
    assert len(mrdmd.time_window_eigs(0, 1600)) == exp

def test_time_window_frequency():
    level = 2
    dmd = DMD()
    mrdmd = MrDMD(dmd, max_level=level, max_cycles=1)
    mrdmd.fit(X=sample_data)
    exp =  sum([len(dmd.frequency) for dmd in mrdmd])
    assert len(mrdmd.time_window_frequency(0, 1600)) == exp

def test_time_window_growth_rate():
    level = 2
    dmd = DMD()
    mrdmd = MrDMD(dmd, max_level=level, max_cycles=1)
    mrdmd.fit(X=sample_data)
    exp =  sum([len(dmd.growth_rate) for dmd in mrdmd])
    assert len(mrdmd.time_window_growth_rate(0, 1600)) == exp

def test_time_window_amplitudes():
    level = 2
    dmd = DMD()
    mrdmd = MrDMD(dmd, max_level=level, max_cycles=1)
    mrdmd.fit(X=sample_data)
    exp =  sum([len(dmd.amplitudes) for dmd in mrdmd])
    assert len(mrdmd.time_window_amplitudes(0, 1600)) == exp

def test_shape_modes():
    level = 2
    dmd = DMD(svd_rank=1)
    mrdmd = MrDMD(dmd, max_level=level, max_cycles=1)
    mrdmd.fit(X=sample_data)
    assert mrdmd.modes.shape == (sample_data.shape[0], 2**(level+1) - 1)

def test_shape_dynamics():
    level = 2
    dmd = DMD(svd_rank=1)
    mrdmd = MrDMD(dmd, max_level=level, max_cycles=1)
    mrdmd.fit(X=sample_data)
    assert mrdmd.dynamics.shape == (2**(level+1) - 1, sample_data.shape[1])

def test_reconstructed_data():
    dmd = DMD(svd_rank=1)
    mrdmd = MrDMD(dmd, max_level=6, max_cycles=2)
    mrdmd.fit(X=sample_data)
    dmd_data = mrdmd.reconstructed_data
    norm_err = (old_div(
        np.linalg.norm(sample_data - dmd_data),
        np.linalg.norm(sample_data)))
    assert norm_err < 1

def test_partial_modes1():
    max_level = 5
    level = 2
    rank = 2
    dmd = DMD(svd_rank=rank)
    mrdmd = MrDMD(dmd, max_level=6, max_cycles=2)
    mrdmd.fit(X=sample_data)
    pmodes = mrdmd.partial_modes(level)
    assert pmodes.shape == (sample_data.shape[0], 2**level * rank)

def test_partial_modes2():
    max_level = 5
    level = 2
    rank = 2
    dmd = DMD(svd_rank=rank)
    mrdmd = MrDMD(dmd, max_level=6, max_cycles=2)
    mrdmd.fit(X=sample_data)
    pmodes = mrdmd.partial_modes(level, 3)
    assert pmodes.shape == (sample_data.shape[0], rank)

def test_partial_dynamics1():
    max_level = 5
    level = 2
    rank = 2
    dmd = DMD(svd_rank=rank)
    mrdmd = MrDMD(dmd, max_level=6, max_cycles=2)
    mrdmd.fit(X=sample_data)
    pdynamics = mrdmd.partial_dynamics(level)
    assert pdynamics.shape == (2**level * rank, sample_data.shape[1])

def test_partial_dynamics2():
    max_level = 5
    level = 2
    rank = 2
    dmd = DMD(svd_rank=rank)
    mrdmd = MrDMD(dmd, max_level=6, max_cycles=2)
    mrdmd.fit(X=sample_data)
    pdynamics = mrdmd.partial_dynamics(level, 3)
    assert pdynamics.shape == (rank, sample_data.shape[1] // 2**level)

def test_eigs2():
    max_level = 5
    level = 2
    rank = -1
    dmd = DMD(svd_rank=rank)
    mrdmd = MrDMD(dmd, max_level=6, max_cycles=2)
    mrdmd.fit(X=sample_data)
    assert mrdmd.eigs.ndim == 1

def test_partial_eigs1():
    max_level = 5
    level = 2
    rank = 2
    dmd = DMD(svd_rank=rank)
    mrdmd = MrDMD(dmd, max_level=max_level, max_cycles=2)
    mrdmd.fit(X=sample_data)
    peigs = mrdmd.partial_eigs(level)
    assert peigs.shape == (rank * 2**level, )

def test_partial_eigs2():
    max_level = 5
    level = 2
    rank = 2
    dmd = DMD(svd_rank=rank)
    mrdmd = MrDMD(dmd, max_level=6, max_cycles=2)
    mrdmd.fit(X=sample_data)
    peigs = mrdmd.partial_eigs(level, 3)
    assert peigs.shape == (rank, )

def test_partial_reconstructed1():
    max_level = 5
    level = 2
    rank = 2
    dmd = DMD(svd_rank=rank)
    mrdmd = MrDMD(dmd, max_level=6, max_cycles=2)
    mrdmd.fit(X=sample_data)
    pdata = mrdmd.partial_reconstructed_data(level)
    assert pdata.shape == sample_data.shape

def test_partial_reconstructed2():
    max_level = 5
    level = 2
    rank = 2
    dmd = DMD(svd_rank=rank)
    mrdmd = MrDMD(dmd, max_level=max_level, max_cycles=2)
    mrdmd.fit(X=sample_data)
    pdata = mrdmd.partial_reconstructed_data(level, 3)
    assert pdata.shape == (sample_data.shape[0], sample_data.shape[1] // 2**level)

def test_wrong_partial_reconstructed():
    max_level = 5
    level = 2
    rank = 2
    dmd = DMD(svd_rank=rank)
    mrdmd = MrDMD(dmd, max_level=max_level, max_cycles=2)
    mrdmd.fit(X=sample_data)
    with raises(ValueError):
        pdata = mrdmd.partial_reconstructed_data(max_level+1, 2)

def test_wrong_level():
    max_level = 5
    rank = 2
    dmd = DMD(svd_rank=rank)
    mrdmd = MrDMD(dmd, max_level=max_level, max_cycles=2)
    mrdmd.fit(X=sample_data)
    with raises(ValueError):
        mrdmd.partial_modes(max_level + 1)

def test_wrong_bin():
    max_level = 5
    level = 2
    dmd = DMD()
    mrdmd = MrDMD(dmd, max_level=max_level, max_cycles=2)
    mrdmd.fit(X=sample_data)
    with raises(ValueError):
        mrdmd.partial_modes(level=level, node=2**level)

def test_consistency():
    level = 5
    dmd = DMD()
    mrdmd = MrDMD(dmd, max_level=level, max_cycles=1)
    mrdmd.fit(X=sample_data)
    np.testing.assert_array_almost_equal(mrdmd.reconstructed_data, mrdmd.modes @ mrdmd.dynamics)

def test_consistency2():
    import sys

    import numpy
    numpy.set_printoptions(threshold=sys.maxsize)

    mrdmd = MrDMD(DMD(), max_level=5, max_cycles=1)
    mrdmd.fit(X=create_data(t_size=1400))

    np.testing.assert_array_almost_equal(mrdmd.reconstructed_data, mrdmd.modes @ mrdmd.dynamics)

def test_bitmask_not_implemented():
    with raises(RuntimeError):
        mrdmd = MrDMD(DMD(), max_level=5, max_cycles=1)
        mrdmd.fit(X=sample_data)
        mrdmd.modes_activation_bitmask
    with raises(RuntimeError):
        mrdmd = MrDMD(DMD(), max_level=5, max_cycles=1)
        mrdmd.fit(X=sample_data)
        mrdmd.modes_activation_bitmask = None

def test_getitem_not_implemented():
    with raises(RuntimeError):
        mrdmd = MrDMD(DMD(), max_level=5, max_cycles=1)
        mrdmd.fit(X=sample_data)
        mrdmd[1:3]

def test_one_dmd():
    m = MrDMD(dmd=DMD(svd_rank=4), max_level=5)

    for level in range(6):
        leaves = 2 ** level
        for leaf in range(leaves):
            dmd = m.dmd_tree[level, leaf]
            assert isinstance(dmd, DMD)
            assert dmd.operator._svd_rank == 4

def test_list_dmd():
    l = [DMD(svd_rank=5-i) for i in range(4)]
    m = MrDMD(dmd=l, max_level=3)

    for level in range(4):
        leaves = 2 ** level
        for leaf in range(leaves):
            dmd = m.dmd_tree[level, leaf]
            assert isinstance(dmd, DMD)
            assert dmd.operator._svd_rank == 5 - level

def test_tuple_dmd():
    l = tuple(DMD(svd_rank=5-i) for i in range(4))
    m = MrDMD(dmd=l, max_level=3)

    for level in range(4):
        leaves = 2 ** level
        for leaf in range(leaves):
            dmd = m.dmd_tree[level, leaf]
            assert isinstance(dmd, DMD)
            assert dmd.operator._svd_rank == 5 - level

def test_list_wrong_size_dmd():
    l = [DMD(svd_rank=5-i) for i in range(4)]
    with raises(ValueError):
        MrDMD(dmd=l, max_level=4)

def test_tuple_dmd():
    l = tuple(DMD(svd_rank=5-i) for i in range(5))
    with raises(ValueError):
        MrDMD(dmd=l, max_level=3)

def test_func_dmd():
    def f(level, leaf):
        return FbDMD(svd_rank=level*leaf)
    m = MrDMD(dmd=f, max_level=5)

    for level in range(6):
        leaves = 2 ** level
        for leaf in range(leaves):
            dmd = m.dmd_tree[level, leaf]
            assert isinstance(dmd, FbDMD)
            assert dmd.operator._svd_rank == level * leaf

def test_quantitative_list_dmd():
    l = [DMD(svd_rank=4) for i in range(4)]
    m1 = MrDMD(dmd=l, max_level=3).fit(X=sample_data).reconstructed_data
    m2 = MrDMD(DMD(svd_rank=4), max_level=3).fit(X=sample_data).reconstructed_data
    np.testing.assert_almost_equal(m1, m2)

def test_quantitative_tuple_dmd():
    l = tuple(DMD(svd_rank=4) for i in range(4))
    m1 = MrDMD(dmd=l, max_level=3).fit(X=sample_data).reconstructed_data
    m2 = MrDMD(DMD(svd_rank=4), max_level=3).fit(X=sample_data).reconstructed_data
    np.testing.assert_almost_equal(m1, m2)

def test_quantitative_func_dmd():
    def f(level, leaf):
        return FbDMD(svd_rank=4)
    m1 = MrDMD(dmd=f, max_level=4).fit(sample_data).reconstructed_data
    m2 = MrDMD(dmd=FbDMD(svd_rank=4), max_level=4).fit(sample_data).reconstructed_data<|MERGE_RESOLUTION|>--- conflicted
+++ resolved
@@ -1,9 +1,5 @@
 from __future__ import division
 
-<<<<<<< HEAD
-=======
-import matplotlib.pyplot as plt
->>>>>>> ade86692
 import numpy as np
 from past.utils import old_div
 from pytest import raises
