--- conflicted
+++ resolved
@@ -1,9 +1,5 @@
 import numpy as np
-<<<<<<< HEAD
 import pytest
-from past.utils import old_div
-=======
->>>>>>> 8ce0133e
 from pytest import raises
 
 from pydmd import DMD, FbDMD, MrDMD
@@ -44,15 +40,16 @@
 
 data_backends = setup_backends(create_data())
 
-<<<<<<< HEAD
+
 @pytest.mark.parametrize("X", data_backends)
 def test_max_level_threshold(X):
     level = 10
     dmd = DMD()
     mrdmd = MrDMD(dmd, max_level=level, max_cycles=2)
     mrdmd.fit(X=X)
-    lvl_threshold = int(np.log(X.shape[1]/4.)/np.log(2.)) + 1
+    lvl_threshold = int(np.log(X.shape[1] / 4.0) / np.log(2.0)) + 1
     assert lvl_threshold == mrdmd.max_level
+
 
 @pytest.mark.parametrize("X", data_backends)
 def test_partial_time_interval(X):
@@ -60,33 +57,12 @@
     dmd = DMD()
     mrdmd = MrDMD(dmd, max_level=level, max_cycles=2)
     mrdmd.fit(X=X)
-    ans = {'t0': 1200, 'tend': 1400.0, 'delta': 200.0}
-    assert mrdmd.partial_time_interval(3, 6) == ans
-
-@pytest.mark.parametrize("X", data_backends)
-def test_partial_time_interval2(X):
-=======
-
-def test_max_level_threshold():
-    level = 10
-    dmd = DMD()
-    mrdmd = MrDMD(dmd, max_level=level, max_cycles=2)
-    mrdmd.fit(X=sample_data)
-    lvl_threshold = int(np.log(sample_data.shape[1] / 4.0) / np.log(2.0)) + 1
-    assert lvl_threshold == mrdmd.max_level
-
-
-def test_partial_time_interval():
-    level = 4
-    dmd = DMD()
-    mrdmd = MrDMD(dmd, max_level=level, max_cycles=2)
-    mrdmd.fit(X=sample_data)
     ans = {"t0": 1200, "tend": 1400.0, "delta": 200.0}
     assert mrdmd.partial_time_interval(3, 6) == ans
 
 
-def test_partial_time_interval2():
->>>>>>> 8ce0133e
+@pytest.mark.parametrize("X", data_backends)
+def test_partial_time_interval2(X):
     level = 4
     dmd = DMD()
     mrdmd = MrDMD(dmd, max_level=level, max_cycles=2)
@@ -94,13 +70,9 @@
     with raises(ValueError):
         mrdmd.partial_time_interval(5, 0)
 
-<<<<<<< HEAD
+
 @pytest.mark.parametrize("X", data_backends)
 def test_partial_time_interval3(X):
-=======
-
-def test_partial_time_interval3():
->>>>>>> 8ce0133e
     level = 4
     dmd = DMD()
     mrdmd = MrDMD(dmd, max_level=level, max_cycles=2)
@@ -108,148 +80,83 @@
     with raises(ValueError):
         mrdmd.partial_time_interval(3, 8)
 
-<<<<<<< HEAD
+
 @pytest.mark.parametrize("X", data_backends)
 def test_time_window_bins(X):
     level = 4
     dmd = DMD()
     mrdmd = MrDMD(dmd, max_level=level, max_cycles=2)
     mrdmd.fit(X=X)
-    assert len(mrdmd.time_window_bins(0, 1600)) == 2**5-1
-=======
-
-def test_time_window_bins():
-    level = 4
-    dmd = DMD()
-    mrdmd = MrDMD(dmd, max_level=level, max_cycles=2)
-    mrdmd.fit(X=sample_data)
     assert len(mrdmd.time_window_bins(0, 1600)) == 2**5 - 1
 
->>>>>>> 8ce0133e
 
 @pytest.mark.parametrize("X", data_backends)
 def test_time_window_bins2(X):
     level = 3
     dmd = DMD()
     mrdmd = MrDMD(dmd, max_level=level, max_cycles=2)
-<<<<<<< HEAD
-    mrdmd.fit(X=X)
-    expected_bins = np.array([
-        [0, 0],
-        [1, 0],
-        [2, 0],
-        [2, 1],
-        [3, 1],
-        [3, 2]])
+    mrdmd.fit(X=X)
+    expected_bins = np.array([[0, 0], [1, 0], [2, 0], [2, 1], [3, 1], [3, 2]])
     assert_allclose(mrdmd.time_window_bins(200, 600), expected_bins)
-=======
-    mrdmd.fit(X=sample_data)
-    expected_bins = np.array([[0, 0], [1, 0], [2, 0], [2, 1], [3, 1], [3, 2]])
-    np.testing.assert_array_equal(
-        mrdmd.time_window_bins(200, 600), expected_bins
-    )
-
->>>>>>> 8ce0133e
+
 
 @pytest.mark.parametrize("X", data_backends)
 def test_time_window_eigs(X):
     level = 2
     dmd = DMD()
     mrdmd = MrDMD(dmd, max_level=level, max_cycles=1)
-<<<<<<< HEAD
-    mrdmd.fit(X=X)
-    exp =  sum([len(dmd.eigs) for dmd in mrdmd])
-    assert len(mrdmd.time_window_eigs(0, 1600)) == exp
-
-@pytest.mark.parametrize("X", data_backends)
-def test_time_window_frequency(X):
-    level = 2
-    dmd = DMD()
-    mrdmd = MrDMD(dmd, max_level=level, max_cycles=1)
-    mrdmd.fit(X=X)
-    exp =  sum([len(dmd.frequency) for dmd in mrdmd])
-    assert len(mrdmd.time_window_frequency(0, 1600)) == exp
-
-@pytest.mark.parametrize("X", data_backends)
-def test_time_window_growth_rate(X):
-    level = 2
-    dmd = DMD()
-    mrdmd = MrDMD(dmd, max_level=level, max_cycles=1)
-    mrdmd.fit(X=X)
-    exp =  sum([len(dmd.growth_rate) for dmd in mrdmd])
-    assert len(mrdmd.time_window_growth_rate(0, 1600)) == exp
-
-@pytest.mark.parametrize("X", data_backends)
-def test_time_window_amplitudes(X):
-    level = 2
-    dmd = DMD()
-    mrdmd = MrDMD(dmd, max_level=level, max_cycles=1)
-    mrdmd.fit(X=X)
-    exp =  sum([len(dmd.amplitudes) for dmd in mrdmd])
-    assert len(mrdmd.time_window_amplitudes(0, 1600)) == exp
-
-@pytest.mark.parametrize("X", data_backends)
-def test_shape_modes(X):
-    level = 2
-    dmd = DMD(svd_rank=1)
-    mrdmd = MrDMD(dmd, max_level=level, max_cycles=1)
-    mrdmd.fit(X=X)
-    assert mrdmd.modes.shape == (X.shape[0], 2**(level+1) - 1)
-=======
-    mrdmd.fit(X=sample_data)
+    mrdmd.fit(X=X)
     exp = sum([len(dmd.eigs) for dmd in mrdmd])
     assert len(mrdmd.time_window_eigs(0, 1600)) == exp
 
 
-def test_time_window_frequency():
-    level = 2
-    dmd = DMD()
-    mrdmd = MrDMD(dmd, max_level=level, max_cycles=1)
-    mrdmd.fit(X=sample_data)
+@pytest.mark.parametrize("X", data_backends)
+def test_time_window_frequency(X):
+    level = 2
+    dmd = DMD()
+    mrdmd = MrDMD(dmd, max_level=level, max_cycles=1)
+    mrdmd.fit(X=X)
     exp = sum([len(dmd.frequency) for dmd in mrdmd])
     assert len(mrdmd.time_window_frequency(0, 1600)) == exp
 
 
-def test_time_window_growth_rate():
-    level = 2
-    dmd = DMD()
-    mrdmd = MrDMD(dmd, max_level=level, max_cycles=1)
-    mrdmd.fit(X=sample_data)
+@pytest.mark.parametrize("X", data_backends)
+def test_time_window_growth_rate(X):
+    level = 2
+    dmd = DMD()
+    mrdmd = MrDMD(dmd, max_level=level, max_cycles=1)
+    mrdmd.fit(X=X)
     exp = sum([len(dmd.growth_rate) for dmd in mrdmd])
     assert len(mrdmd.time_window_growth_rate(0, 1600)) == exp
 
 
-def test_time_window_amplitudes():
-    level = 2
-    dmd = DMD()
-    mrdmd = MrDMD(dmd, max_level=level, max_cycles=1)
-    mrdmd.fit(X=sample_data)
+@pytest.mark.parametrize("X", data_backends)
+def test_time_window_amplitudes(X):
+    level = 2
+    dmd = DMD()
+    mrdmd = MrDMD(dmd, max_level=level, max_cycles=1)
+    mrdmd.fit(X=X)
     exp = sum([len(dmd.amplitudes) for dmd in mrdmd])
     assert len(mrdmd.time_window_amplitudes(0, 1600)) == exp
 
 
-def test_shape_modes():
+@pytest.mark.parametrize("X", data_backends)
+def test_shape_modes(X):
     level = 2
     dmd = DMD(svd_rank=1)
     mrdmd = MrDMD(dmd, max_level=level, max_cycles=1)
-    mrdmd.fit(X=sample_data)
-    assert mrdmd.modes.shape == (sample_data.shape[0], 2 ** (level + 1) - 1)
-
->>>>>>> 8ce0133e
+    mrdmd.fit(X=X)
+    assert mrdmd.modes.shape == (X.shape[0], 2 ** (level + 1) - 1)
+
 
 @pytest.mark.parametrize("X", data_backends)
 def test_shape_dynamics(X):
     level = 2
     dmd = DMD(svd_rank=1)
     mrdmd = MrDMD(dmd, max_level=level, max_cycles=1)
-<<<<<<< HEAD
-    mrdmd.fit(X=X)
-    assert mrdmd.dynamics.shape == (2**(level+1) - 1, X.shape[1])
-=======
-    mrdmd.fit(X=sample_data)
-    assert mrdmd.dynamics.shape == (2 ** (level + 1) - 1, sample_data.shape[1])
-
->>>>>>> 8ce0133e
+    mrdmd.fit(X=X)
+    assert mrdmd.dynamics.shape == (2 ** (level + 1) - 1, X.shape[1])
+
 
 @pytest.mark.parametrize("X", data_backends)
 def test_reconstructed_data(X):
@@ -257,24 +164,12 @@
     mrdmd = MrDMD(dmd, max_level=6, max_cycles=2)
     mrdmd.fit(X=X)
     dmd_data = mrdmd.reconstructed_data
-<<<<<<< HEAD
-    norm_err = (old_div(
-        np.linalg.norm(X - dmd_data),
-        np.linalg.norm(X)))
+    norm_err = np.linalg.norm(X - dmd_data) / np.linalg.norm(X)
     assert norm_err < 1
 
+
 @pytest.mark.parametrize("X", data_backends)
 def test_partial_modes1(X):
-=======
-    norm_err = np.linalg.norm(sample_data - dmd_data) / np.linalg.norm(
-        sample_data
-    )
-    assert norm_err < 1
-
-
-def test_partial_modes1():
-    max_level = 5
->>>>>>> 8ce0133e
     level = 2
     rank = 2
     dmd = DMD(svd_rank=rank)
@@ -283,14 +178,9 @@
     pmodes = mrdmd.partial_modes(level)
     assert pmodes.shape == (X.shape[0], 2**level * rank)
 
-<<<<<<< HEAD
+
 @pytest.mark.parametrize("X", data_backends)
 def test_partial_modes2(X):
-=======
-
-def test_partial_modes2():
-    max_level = 5
->>>>>>> 8ce0133e
     level = 2
     rank = 2
     dmd = DMD(svd_rank=rank)
@@ -299,14 +189,9 @@
     pmodes = mrdmd.partial_modes(level, 3)
     assert pmodes.shape == (X.shape[0], rank)
 
-<<<<<<< HEAD
+
 @pytest.mark.parametrize("X", data_backends)
 def test_partial_dynamics1(X):
-=======
-
-def test_partial_dynamics1():
-    max_level = 5
->>>>>>> 8ce0133e
     level = 2
     rank = 2
     dmd = DMD(svd_rank=rank)
@@ -315,14 +200,9 @@
     pdynamics = mrdmd.partial_dynamics(level)
     assert pdynamics.shape == (2**level * rank, X.shape[1])
 
-<<<<<<< HEAD
+
 @pytest.mark.parametrize("X", data_backends)
 def test_partial_dynamics2(X):
-=======
-
-def test_partial_dynamics2():
-    max_level = 5
->>>>>>> 8ce0133e
     level = 2
     rank = 2
     dmd = DMD(svd_rank=rank)
@@ -331,28 +211,18 @@
     pdynamics = mrdmd.partial_dynamics(level, 3)
     assert pdynamics.shape == (rank, X.shape[1] // 2**level)
 
-<<<<<<< HEAD
+
 @pytest.mark.parametrize("X", data_backends)
 def test_eigs2(X):
-=======
-
-def test_eigs2():
-    max_level = 5
-    level = 2
->>>>>>> 8ce0133e
     rank = -1
     dmd = DMD(svd_rank=rank)
     mrdmd = MrDMD(dmd, max_level=6, max_cycles=2)
     mrdmd.fit(X=X)
     assert mrdmd.eigs.ndim == 1
 
-<<<<<<< HEAD
+
 @pytest.mark.parametrize("X", data_backends)
 def test_partial_eigs1(X):
-=======
-
-def test_partial_eigs1():
->>>>>>> 8ce0133e
     max_level = 5
     level = 2
     rank = 2
@@ -384,29 +254,17 @@
     pdata = mrdmd.partial_reconstructed_data(level)
     assert pdata.shape == X.shape
 
-<<<<<<< HEAD
+
 @pytest.mark.parametrize("X", data_backends)
 def test_partial_reconstructed2(X):
-=======
-
-def test_partial_reconstructed2():
-    max_level = 5
->>>>>>> 8ce0133e
     level = 2
     rank = 2
     dmd = DMD(svd_rank=rank)
     mrdmd = MrDMD(dmd, max_level=5, max_cycles=2)
     mrdmd.fit(X=X)
     pdata = mrdmd.partial_reconstructed_data(level, 3)
-<<<<<<< HEAD
     assert pdata.shape == (X.shape[0], X.shape[1] // 2**level)
-=======
-    assert pdata.shape == (
-        sample_data.shape[0],
-        sample_data.shape[1] // 2**level,
-    )
-
->>>>>>> 8ce0133e
+
 
 @pytest.mark.parametrize("X", data_backends)
 def test_wrong_partial_reconstructed(X):
@@ -416,12 +274,8 @@
     mrdmd = MrDMD(dmd, max_level=max_level, max_cycles=2)
     mrdmd.fit(X=X)
     with raises(ValueError):
-<<<<<<< HEAD
-        mrdmd.partial_reconstructed_data(max_level+1, 2)
-=======
-        pdata = mrdmd.partial_reconstructed_data(max_level + 1, 2)
-
->>>>>>> 8ce0133e
+        mrdmd.partial_reconstructed_data(max_level + 1, 2)
+
 
 @pytest.mark.parametrize("X", data_backends)
 def test_wrong_level(X):
@@ -433,14 +287,9 @@
     with raises(ValueError):
         mrdmd.partial_modes(max_level + 1)
 
-<<<<<<< HEAD
+
 @pytest.mark.parametrize("X", data_backends)
 def test_wrong_bin(X):
-=======
-
-def test_wrong_bin():
-    max_level = 5
->>>>>>> 8ce0133e
     level = 2
     dmd = DMD()
     mrdmd = MrDMD(dmd, max_level=5, max_cycles=2)
@@ -448,7 +297,7 @@
     with raises(ValueError):
         mrdmd.partial_modes(level=level, node=2**level)
 
-<<<<<<< HEAD
+
 @pytest.mark.parametrize("X", data_backends)
 def test_consistency(X):
     level = 5
@@ -456,18 +305,7 @@
     mrdmd = MrDMD(dmd, max_level=level, max_cycles=1)
     mrdmd.fit(X=X)
     assert_allclose(mrdmd.reconstructed_data, mrdmd.modes @ mrdmd.dynamics)
-=======
-
-def test_consistency():
-    level = 5
-    dmd = DMD()
-    mrdmd = MrDMD(dmd, max_level=level, max_cycles=1)
-    mrdmd.fit(X=sample_data)
-    np.testing.assert_array_almost_equal(
-        mrdmd.reconstructed_data, mrdmd.modes @ mrdmd.dynamics
-    )
-
->>>>>>> 8ce0133e
+
 
 @pytest.mark.parametrize("X", data_backends)
 def test_consistency2(X):
@@ -480,14 +318,8 @@
     mrdmd = MrDMD(DMD(), max_level=5, max_cycles=1)
     mrdmd.fit(X=X)
 
-<<<<<<< HEAD
     assert_allclose(mrdmd.reconstructed_data, mrdmd.modes @ mrdmd.dynamics)
-=======
-    np.testing.assert_array_almost_equal(
-        mrdmd.reconstructed_data, mrdmd.modes @ mrdmd.dynamics
-    )
-
->>>>>>> 8ce0133e
+
 
 @pytest.mark.parametrize("X", data_backends)
 def test_bitmask_not_implemented(X):
@@ -500,13 +332,9 @@
         mrdmd.fit(X=X)
         mrdmd.modes_activation_bitmask = None
 
-<<<<<<< HEAD
+
 @pytest.mark.parametrize("X", data_backends)
 def test_getitem_not_implemented(X):
-=======
-
-def test_getitem_not_implemented():
->>>>>>> 8ce0133e
     with raises(RuntimeError):
         mrdmd = MrDMD(DMD(), max_level=5, max_cycles=1)
         mrdmd.fit(X=X)
@@ -573,7 +401,7 @@
             assert isinstance(dmd, FbDMD)
             assert dmd.operator._svd_rank == level * leaf
 
-<<<<<<< HEAD
+
 @pytest.mark.parametrize("X", data_backends)
 def test_quantitative_list_dmd(X):
     l = [DMD(svd_rank=4) for i in range(4)]
@@ -581,6 +409,7 @@
     m2 = MrDMD(DMD(svd_rank=4), max_level=3).fit(X=X).reconstructed_data
     assert_allclose(m1, m2)
 
+
 @pytest.mark.parametrize("X", data_backends)
 def test_quantitative_tuple_dmd(X):
     l = tuple(DMD(svd_rank=4) for i in range(4))
@@ -588,45 +417,12 @@
     m2 = MrDMD(DMD(svd_rank=4), max_level=3).fit(X=X).reconstructed_data
     assert_allclose(m1, m2)
 
+
 @pytest.mark.parametrize("X", data_backends)
 def test_quantitative_func_dmd(X):
     def f(*args):
         return FbDMD(svd_rank=4)
+
     m1 = MrDMD(dmd=f, max_level=4).fit(X).reconstructed_data
     m2 = MrDMD(dmd=FbDMD(svd_rank=4), max_level=4).fit(X).reconstructed_data
-    assert_allclose(m1, m2)
-=======
-
-def test_quantitative_list_dmd():
-    l = [DMD(svd_rank=4) for i in range(4)]
-    m1 = MrDMD(dmd=l, max_level=3).fit(X=sample_data).reconstructed_data
-    m2 = (
-        MrDMD(DMD(svd_rank=4), max_level=3)
-        .fit(X=sample_data)
-        .reconstructed_data
-    )
-    np.testing.assert_almost_equal(m1, m2)
-
-
-def test_quantitative_tuple_dmd():
-    l = tuple(DMD(svd_rank=4) for i in range(4))
-    m1 = MrDMD(dmd=l, max_level=3).fit(X=sample_data).reconstructed_data
-    m2 = (
-        MrDMD(DMD(svd_rank=4), max_level=3)
-        .fit(X=sample_data)
-        .reconstructed_data
-    )
-    np.testing.assert_almost_equal(m1, m2)
-
-
-def test_quantitative_func_dmd():
-    def f(level, leaf):
-        return FbDMD(svd_rank=4)
-
-    m1 = MrDMD(dmd=f, max_level=4).fit(sample_data).reconstructed_data
-    m2 = (
-        MrDMD(dmd=FbDMD(svd_rank=4), max_level=4)
-        .fit(sample_data)
-        .reconstructed_data
-    )
->>>>>>> 8ce0133e
+    assert_allclose(m1, m2)