--- conflicted
+++ resolved
@@ -25,15 +25,17 @@
     singular values is, IEEE Transactions on Information Theory 60.8
     (2014): 5040-5053.
     """
-    U, s, _ = np.linalg.svd(X, full_matrices=False)
+    linalg_module = build_linalg_module(X)
+    U, s, V = linalg_module.svd(X, full_matrices=False)
 
     def omega(x):
         return 0.56 * x**3 - 0.95 * x**2 + 1.82 * x + 1.43
 
     if svd_rank == 0:
-        beta = np.divide(*sorted(X.shape))
-        tau = np.median(s) * omega(beta)
-        rank = np.sum(s > tau)
+        small, big = sorted(X.shape)
+        beta = small / big
+        tau = linalg_module.median(s) * omega(beta)
+        rank = (s > tau).sum()
         if rank == 0:
             warnings.warn(
                 "SVD optimal rank is 0. The largest singular values are "
@@ -42,12 +44,12 @@
             )
             rank = 1
     elif 0 < svd_rank < 1:
-        cumulative_energy = np.cumsum(s**2 / (s**2).sum())
-        rank = np.searchsorted(cumulative_energy, svd_rank) + 1
+        cumulative_energy = (s**2 / (s**2).sum()).cumsum(0)
+        rank = linalg_module.searchsorted(cumulative_energy, svd_rank) + 1
     elif svd_rank >= 1 and isinstance(svd_rank, int):
-        rank = min(svd_rank, U.shape[1])
+        rank = min(svd_rank, U.shape[-1])
     else:
-        rank = min(X.shape)
+        rank = X.shape[-1]
 
     return rank
 
@@ -116,7 +118,6 @@
     singular values is, IEEE Transactions on Information Theory 60.8
     (2014): 5040-5053.
     """
-<<<<<<< HEAD
     if X.ndim > 2:
         if svd_rank == 0 or not isinstance(svd_rank, int):
             raise ValueError(
@@ -128,29 +129,7 @@
     U, s, V = linalg_module.svd(X, full_matrices=False)
     V = V.conj().swapaxes(-1, -2)
 
-    def omega(x):
-        return 0.56 * x**3 - 0.95 * x**2 + 1.82 * x + 1.43
-
-    if svd_rank == 0:
-        small, big = sorted(X.shape)
-        beta = small / big
-        tau = linalg_module.median(s) * omega(beta)
-        rank = (s > tau).sum()
-        if rank == 0:
-            warnings.warn(
-                "SVD optimal rank is 0. The largest singular values are "
-                "indistinguishable from noise. Setting rank truncation to 1.",
-                RuntimeWarning,
-            )
-            rank = 1
-    elif 0 < svd_rank < 1:
-        cumulative_energy = (s**2 / (s**2).sum()).cumsum(0)
-        rank = linalg_module.searchsorted(cumulative_energy, svd_rank) + 1
-    elif svd_rank >= 1 and isinstance(svd_rank, int):
-        rank = min(svd_rank, U.shape[-1])
-    else:
-        rank = X.shape[-1]
-
+    rank = compute_rank(X, svd_rank)
     return U[..., :rank], s[..., :rank], V[..., :rank]
 
 
@@ -211,15 +190,6 @@
         repeated_weights = linalg_module.repeat(repeated_weights[None], arr0, 0)
 
     non_normalized_mean = linalg_module.nansum(arr * repeated_weights, axis=-2)
-=======
-    rank = compute_rank(X, svd_rank)
-    U, s, V = np.linalg.svd(X, full_matrices=False)
-    V = V.conj().T
-
-    U = U[:, :rank]
-    V = V[:, :rank]
-    s = s[:rank]
->>>>>>> 8ce0133e
 
     weights_sum = linalg_module.nansum(repeated_weights, axis=-2)
     # avoid divide by zero
