"""Utilities module."""

import warnings
import numpy as np


def compute_rank(X, svd_rank=0):
    """
    Rank computation for the truncated Singular Value Decomposition.
    :param numpy.ndarray X: the matrix to decompose.
    :param svd_rank: the rank for the truncation; If 0, the method computes
        the optimal rank and uses it for truncation; if positive interger,
        the method uses the argument for the truncation; if float between 0
        and 1, the rank is the number of the biggest singular values that
        are needed to reach the 'energy' specified by `svd_rank`; if -1,
        the method does not compute truncation. Default is 0.
    :type svd_rank: int or float
    :return: the computed rank truncation.
    :rtype: int
    References:
    Gavish, Matan, and David L. Donoho, The optimal hard threshold for
    singular values is, IEEE Transactions on Information Theory 60.8
    (2014): 5040-5053.
    """
    U, s, _ = np.linalg.svd(X, full_matrices=False)

    def omega(x):
        return 0.56 * x**3 - 0.95 * x**2 + 1.82 * x + 1.43

    if svd_rank == 0:
        beta = np.divide(*sorted(X.shape))
        tau = np.median(s) * omega(beta)
        rank = np.sum(s > tau)
        if rank == 0:
            warnings.warn(
                "SVD optimal rank is 0. The largest singular values are "
                "indistinguishable from noise. Setting rank truncation to 1.",
                RuntimeWarning,
            )
            rank = 1
    elif 0 < svd_rank < 1:
        cumulative_energy = np.cumsum(s**2 / (s**2).sum())
        rank = np.searchsorted(cumulative_energy, svd_rank) + 1
    elif svd_rank >= 1 and isinstance(svd_rank, int):
        rank = min(svd_rank, U.shape[1])
    else:
        rank = min(X.shape)

    return rank


def compute_tlsq(X, Y, tlsq_rank):
    """
    Compute Total Least Square.

    :param numpy.ndarray X: the first matrix;
    :param numpy.ndarray Y: the second matrix;
    :param int tlsq_rank: the rank for the truncation; If 0, the method
        does not compute any noise reduction; if positive number, the
        method uses the argument for the SVD truncation used in the TLSQ
        method.
    :return: the denoised matrix X, the denoised matrix Y
    :rtype: numpy.ndarray, numpy.ndarray

    References:
    https://arxiv.org/pdf/1703.11004.pdf
    https://arxiv.org/pdf/1502.03854.pdf
    """
    # Do not perform tlsq
    if tlsq_rank == 0:
        return X, Y

    V = np.linalg.svd(np.append(X, Y, axis=0), full_matrices=False)[-1]
    rank = min(tlsq_rank, V.shape[0])
    VV = V[:rank, :].conj().T.dot(V[:rank, :])

    return X.dot(VV), Y.dot(VV)


def compute_svd(X, svd_rank=0):
    """
    Truncated Singular Value Decomposition.

    :param numpy.ndarray X: the matrix to decompose.
    :param svd_rank: the rank for the truncation; If 0, the method computes
        the optimal rank and uses it for truncation; if positive interger,
        the method uses the argument for the truncation; if float between 0
        and 1, the rank is the number of the biggest singular values that
        are needed to reach the 'energy' specified by `svd_rank`; if -1,
        the method does not compute truncation. Default is 0.
    :type svd_rank: int or float
    :return: the truncated left-singular vectors matrix, the truncated
        singular values array, the truncated right-singular vectors matrix.
    :rtype: numpy.ndarray, numpy.ndarray, numpy.ndarray

    References:
    Gavish, Matan, and David L. Donoho, The optimal hard threshold for
    singular values is, IEEE Transactions on Information Theory 60.8
    (2014): 5040-5053.
    """
    rank = compute_rank(X, svd_rank)
    U, s, V = np.linalg.svd(X, full_matrices=False)
    V = V.conj().T

<<<<<<< HEAD
    def omega(x):
        return 0.56 * x**3 - 0.95 * x**2 + 1.82 * x + 1.43

    if svd_rank == 0:
        beta = np.divide(*sorted(X.shape))
        tau = np.median(s) * omega(beta)
        rank = np.sum(s > tau)
        if rank == 0:
            warnings.warn(
                "SVD optimal rank is 0. The largest singular values are "
                "indistinguishable from noise. Setting rank truncation to 1.",
                RuntimeWarning,
            )
            rank = 1
    elif 0 < svd_rank < 1:
        cumulative_energy = np.cumsum(s**2 / (s**2).sum())
        rank = np.searchsorted(cumulative_energy, svd_rank) + 1
    elif svd_rank >= 1 and isinstance(svd_rank, (int, np.integer)):
        rank = min(svd_rank, U.shape[1])
    else:
        rank = X.shape[1]

=======
>>>>>>> 9f836df1
    U = U[:, :rank]
    V = V[:, :rank]
    s = s[:rank]

    return U, s, V<|MERGE_RESOLUTION|>--- conflicted
+++ resolved
@@ -102,31 +102,6 @@
     U, s, V = np.linalg.svd(X, full_matrices=False)
     V = V.conj().T
 
-<<<<<<< HEAD
-    def omega(x):
-        return 0.56 * x**3 - 0.95 * x**2 + 1.82 * x + 1.43
-
-    if svd_rank == 0:
-        beta = np.divide(*sorted(X.shape))
-        tau = np.median(s) * omega(beta)
-        rank = np.sum(s > tau)
-        if rank == 0:
-            warnings.warn(
-                "SVD optimal rank is 0. The largest singular values are "
-                "indistinguishable from noise. Setting rank truncation to 1.",
-                RuntimeWarning,
-            )
-            rank = 1
-    elif 0 < svd_rank < 1:
-        cumulative_energy = np.cumsum(s**2 / (s**2).sum())
-        rank = np.searchsorted(cumulative_energy, svd_rank) + 1
-    elif svd_rank >= 1 and isinstance(svd_rank, (int, np.integer)):
-        rank = min(svd_rank, U.shape[1])
-    else:
-        rank = X.shape[1]
-
-=======
->>>>>>> 9f836df1
     U = U[:, :rank]
     V = V[:, :rank]
     s = s[:rank]
