"""
PyDMD init
"""
__all__ = [
    "dmdbase",
    "dmd",
    "fbdmd",
    "mrdmd",
    "cdmd",
    "hodmd",
    "dmdc",
    "optdmd",
    "hankeldmd",
    "rdmd",
    "havok",
    "bopdmd",
    "pidmd",
<<<<<<< HEAD
    "hoedmd",
=======
    "edmd",
>>>>>>> ec4e18d4
]


from .bopdmd import BOPDMD
from .cdmd import CDMD
from .dmd import DMD
from .dmd_modes_tuner import ModesTuner
from .dmdbase import DMDBase
from .dmdc import DMDc
from .edmd import EDMD
from .fbdmd import FbDMD
from .hankeldmd import HankelDMD
from .havok import HAVOK
from .hodmd import HODMD
from .meta import *
from .mrdmd import MrDMD
from .optdmd import OptDMD
from .paramdmd import ParametricDMD
from .pidmd import PiDMD
from .preprocessing import PrePostProcessingDMD
from .rdmd import RDMD
from .spdmd import SpDMD
from .subspacedmd import SubspaceDMD<|MERGE_RESOLUTION|>--- conflicted
+++ resolved
@@ -15,11 +15,7 @@
     "havok",
     "bopdmd",
     "pidmd",
-<<<<<<< HEAD
-    "hoedmd",
-=======
     "edmd",
->>>>>>> ec4e18d4
 ]
 
 
