"""
Derived module from hankeldmd.py for HAVOK.

Reference:
- S. L. Brunton, B. W. Brunton, J. L. Proctor,Eurika Kaiser, and J. N. Kutz.
Chaos as an intermittently forced linear system.
Nature Communications, 8, 2017.
"""

import numpy as np
from scipy import signal

from .snapshots import Snapshots
<<<<<<< HEAD
from .utils import compute_svd
from pydmd.linalg import no_torch, build_linalg_module
=======
from .utils import compute_svd, pseudo_hankel_matrix
from .dmdbase import DMDBase
from .dmd import DMD
>>>>>>> 11f6e1cc


class HAVOK(DMDBase):
    """
    Hankel alternative view of Koopman (HAVOK) analysis
    """

    def __init__(
        self,
        svd_rank=0,
        tlsq_rank=0,
        exact=False,
        opt=False,
        rescale_mode=None,
        forward_backward=False,
        sorted_eigs=False,
        tikhonov_regularization=None,
        d=10,
    ):
        super().__init__(
            svd_rank=svd_rank,
            tlsq_rank=tlsq_rank,
            exact=exact,
            opt=opt,
            rescale_mode=rescale_mode,
            forward_backward=forward_backward,
            sorted_eigs=sorted_eigs,
            tikhonov_regularization=tikhonov_regularization,
        )

        self._svd_rank = svd_rank

        self._embeddings = None
        self._A = None
        self._B = None
        self._r = None

        self._d = d

        self._sub_dmd = DMD(
            svd_rank=svd_rank,
            tlsq_rank=tlsq_rank,
            exact=exact,
            opt=opt,
            rescale_mode=rescale_mode,
            forward_backward=forward_backward,
            sorted_eigs=sorted_eigs,
            tikhonov_regularization=tikhonov_regularization,
        )

    @property
    def linear_embeddings(self):
        """
        Get the time-delay embeddings of the data that are governed by linear
        dynamics. Emeddings are stored as columns of the returned matrix.

        :return: matrix containing the linear time-delay embeddings.
        :rtype: numpy.ndarray
        """
        if self._embeddings is None:
            raise RuntimeError("fit() not called")
        return self._embeddings[:, :-1]

    @property
    def forcing_input(self):
        """
        Get the time-delay embedding that forces the linear embeddings.

        :return: array containing the chaotic forcing term.
        :rtype: numpy.ndarray
        """
        if self._embeddings is None:
            raise RuntimeError("fit() not called")
        return self._embeddings[:, -1]

    @property
    def A(self):
        """
        Get the matrix A in the relationship dV/dt = AV + Bu, where V denotes
        the linear embeddings and u denotes the forcing input.

        :return: linear dynamics matrix A.
        :rtype: numpy.ndarray
        """
        if self._A is None:
            raise RuntimeError("fit() not called")
        return self._A

    @property
    def B(self):
        """
        Get the vector B in the relationship dV/dt = AV + Bu, where V denotes
        the linear embeddings and u denotes the forcing input.

        :return: forcing dynamics vector B.
        :rtype: numpy.ndarray
        """
        if self._B is None:
            raise RuntimeError("fit() not called")
        return self._B

    @property
    def r(self):
        """
        Number of time-delay embeddings utilized by the HAVOK model.
        Note: d is the same as svd_rank if svd_rank is a positive integer.
        """
        if self._r is None:
            raise RuntimeError("fit() not called")
        return self._r

    def _dehankel(self, X):
        """
        Given a hankel matrix X as a 2-D numpy.ndarray,
        returns the data as a 1-D time-series.
        """
        return np.concatenate((X[0, :], X[1:, -1]))

    @property
    def reconstructed_data(self):
        # Build a continuous-time system of the following form, where
        # x, u, and y represent the states, inputs, and outputs respectively.
        #
        # dx/dt = Ax + Bu
        # y = Cx + Du
        #
        # Note that we define the output y to be the state x.
        havok_system = signal.StateSpace(
            self.A, self.B, np.eye(self._r - 1), 0 * self.B
        )

        # Using the system defined above, compute the output of the system,
        # where the system input is the forcing input, the times of forcing
        # are given by self.dmd_timesteps, and the initial state values are
        # given by the initial values of the linear time-delay embeddings.
        # This yields a reconstruction of V from the SVD of the hankel matrix.
        reconstructed_v = signal.lsim(
            havok_system,
            U=self.forcing_input,
            T=self.dmd_timesteps[: len(self.forcing_input)],
            X0=self.linear_embeddings[0, :],
        )[1]

        # Compute a reconstruction of the original data x by first recomputing
        # the hankel matrix with the reconstructed V matrix and then recovering
        # a 1-D time-series from the computed hankel matrix.
        reconstructed_hankel_matrix = np.linalg.multi_dot(
            [
                self._svd_modes[:, :-1],
                np.diag(self._svd_amps[:-1]),
                reconstructed_v.conj().T,
            ]
        )

        return self._dehankel(reconstructed_hankel_matrix)

    def fit(self, x, dt):
        """
        Perform HAVOK analysis on 1-D time-series data x given the size of
        the time step dt separating the observations in x.
        """
        self._reset()
        no_torch(x)

        x = np.asarray(x)
        if x.ndim != 1:
            raise ValueError("Input data must be a 1-D time series.")
        self._snapshots_holder = Snapshots(x[None])

        # Get number of data points
        n_samples = self.snapshots.shape[-1]

        # Check that the input time-series contains enough observations
        if n_samples < self._d:
            msg = """The number of snapshots provided is not enough for d={}.
Expected at least d."""
            raise ValueError(msg.format(self._d))

        # Compute hankel matrix for the input data
<<<<<<< HEAD
        linalg_module = build_linalg_module(self.snapshots)
        hankel_matrix = linalg_module.pseudo_hankel_matrix(
            self.snapshots, self._d
        )
=======
        hankel_matrix = pseudo_hankel_matrix(self.snapshots, self._d)
>>>>>>> 11f6e1cc

        # Take SVD of the hankel matrix
        # Save the resulting U, s, and V for future reconstructions
        self._svd_modes, self._svd_amps, self._embeddings = compute_svd(
            hankel_matrix, self._svd_rank
        )

        # Record the number of time-delay embeddings being used.
        # Throw an error if less than 2 embeddings are being used.
        self._r = len(self._svd_amps)
        if self._r < 2:
            msg = f"""HAVOK model is attempting to use r = {self._r} embeddings
when r should be at least 2. Try increasing the number of delays d and/or 
providing a positive integer argument for svd_rank."""
            raise RuntimeError(msg)

        # Perform DMD on the time-delay embeddings
        self._sub_dmd.fit(self._embeddings.T)

        # Compute the full (discrete-time) system matrix
        w, e = self._sub_dmd.modes, self._sub_dmd.eigs
        regression_model_discrete = np.linalg.multi_dot(
            [w, np.diag(e), np.linalg.pinv(w)]
        )

        # Roughly approximate the continuous-time system matrix
        regression_model_continuous = (
            regression_model_discrete - np.eye(self._r)
        ) / dt

        # Save A matrix and B vector
        self._A = regression_model_continuous[:-1, :-1]
        self._B = regression_model_continuous[:-1, -1, None]

        # Set timesteps
        self._set_initial_time_dictionary(
            {"t0": 0, "tend": (n_samples - 1) * dt, "dt": dt}
        )

        return self

    @property
    def modes(self):
        return self._sub_dmd.modes

    @property
    def eigs(self):
        return self._sub_dmd.eigs

    @property
    def amplitudes(self):
        return self._sub_dmd.amplitudes

    @property
    def operator(self):
        return self._sub_dmd.operator

    @property
    def svd_rank(self):
        return self._sub_dmd.svd_rank

    @property
    def ho_snapshots(self):
        """
        Get the time-delay data matrix.

        :return: the matrix that contains the time-delayed data.
        :rtype: numpy.ndarray
        """
        return self._sub_dmd.snapshots

    @property
    def modes_activation_bitmask(self):
        return self._sub_dmd.modes_activation_bitmask

    @modes_activation_bitmask.setter
    def modes_activation_bitmask(self, value):
        self._sub_dmd.modes_activation_bitmask = value

    def __getitem__(self, key):
        raise ValueError("This operation is not allowed for HAVOK")<|MERGE_RESOLUTION|>--- conflicted
+++ resolved
@@ -11,14 +11,10 @@
 from scipy import signal
 
 from .snapshots import Snapshots
-<<<<<<< HEAD
 from .utils import compute_svd
-from pydmd.linalg import no_torch, build_linalg_module
-=======
-from .utils import compute_svd, pseudo_hankel_matrix
 from .dmdbase import DMDBase
 from .dmd import DMD
->>>>>>> 11f6e1cc
+from pydmd.linalg import no_torch, build_linalg_module
 
 
 class HAVOK(DMDBase):
@@ -198,14 +194,10 @@
             raise ValueError(msg.format(self._d))
 
         # Compute hankel matrix for the input data
-<<<<<<< HEAD
         linalg_module = build_linalg_module(self.snapshots)
         hankel_matrix = linalg_module.pseudo_hankel_matrix(
             self.snapshots, self._d
         )
-=======
-        hankel_matrix = pseudo_hankel_matrix(self.snapshots, self._d)
->>>>>>> 11f6e1cc
 
         # Take SVD of the hankel matrix
         # Save the resulting U, s, and V for future reconstructions
