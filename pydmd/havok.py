"""
Derived module from hankeldmd.py for HAVOK.

Reference:
- S. L. Brunton, B. W. Brunton, J. L. Proctor,Eurika Kaiser, and J. N. Kutz.
Chaos as an intermittently forced linear system.
Nature Communications, 8, 2017.
"""

import numpy as np
from scipy import signal
from .hankeldmd import HankelDMD, DMDBase
from .utils import compute_svd


class HAVOK(HankelDMD):
    """
    Hankel alternative view of Koopman (HAVOK) analysis
    """
    def __init__(
        self,
        svd_rank=0,
        tlsq_rank=0,
        exact=False,
        opt=False,
        rescale_mode=None,
        forward_backward=False,
        sorted_eigs=False,
        tikhonov_regularization=None,
        d=10,
    ):
        super().__init__(
            svd_rank=svd_rank,
            tlsq_rank=tlsq_rank,
            exact=exact,
            opt=opt,
            rescale_mode=rescale_mode,
            forward_backward=forward_backward,
            sorted_eigs=sorted_eigs,
            tikhonov_regularization=tikhonov_regularization,
            d=d,
        )
        self._embeddings = None
        self._A = None
        self._B = None
        self._r = None

    @property
    def linear_embeddings(self):
        """
        Get the time-delay embeddings of the data that are governed by linear
        dynamics. Emeddings are stored as columns of the returned matrix.

        :return: matrix containing the linear time-delay embeddings.
        :rtype: numpy.ndarray
        """
        if self._embeddings is None:
            raise RuntimeError("fit() not called")
        return self._embeddings[:,:-1]

    @property
    def forcing_input(self):
        """
        Get the time-delay embedding that forces the linear embeddings.

        :return: array containing the chaotic forcing term.
        :rtype: numpy.ndarray
        """
        if self._embeddings is None:
            raise RuntimeError("fit() not called")
        return self._embeddings[:,-1]

    @property
    def A(self):
        """
        Get the matrix A in the relationship dV/dt = AV + Bu, where V denotes
        the linear embeddings and u denotes the forcing input.

        :return: linear dynamics matrix A.
        :rtype: numpy.ndarray
        """
        if self._A is None:
            raise RuntimeError("fit() not called")
        return self._A

    @property
    def B(self):
        """
        Get the vector B in the relationship dV/dt = AV + Bu, where V denotes
        the linear embeddings and u denotes the forcing input.

        :return: forcing dynamics vector B.
        :rtype: numpy.ndarray
        """
        if self._B is None:
            raise RuntimeError("fit() not called")
        return self._B

    @property
    def r(self):
        """
        Number of time-delay embeddings utilized by the HAVOK model.
        Note: d is the same as svd_rank if svd_rank is a positive integer.
        """
        if self._r is None:
            raise RuntimeError("fit() not called")
        return self._r

    def _dehankel(self, X):
        """
        Given a hankel matrix X as a 2-D numpy.ndarray,
        returns the data as a 1-D time-series.
        """
        return np.concatenate((X[0, :], X[1:, -1]))

    def reconstructions_of_timeindex(self, timeindex=None):
        raise NotImplementedError(
            "This function is not compatible with HAVOK."
        )

    @property
    def reconstructed_data(self):
        # Build a continuous-time system of the following form, where
        # x, u, and y represent the states, inputs, and outputs respectively.
        #
        # dx/dt = Ax + Bu
        # y = Cx + Du
        #
        # Note that we define the output y to be the state x.
        havok_system = signal.StateSpace(
            self.A, self.B, np.eye(self._r-1), 0*self.B
        )

        # Using the system defined above, compute the output of the system,
        # where the system input is the forcing input, the times of forcing
        # are given by self.dmd_timesteps, and the initial state values are
        # given by the initial values of the linear time-delay embeddings.
        # This yields a reconstruction of V from the SVD of the hankel matrix.
        reconstructed_v = signal.lsim(
            havok_system,
            U=self.forcing_input,
            T=self.dmd_timesteps[:len(self.forcing_input)],
            X0=self.linear_embeddings[0, :]
        )[1]

        # Compute a reconstruction of the original data x by first recomputing
        # the hankel matrix with the reconstructed V matrix and then recovering
        # a 1-D time-series from the computed hankel matrix.
        reconstructed_hankel_matrix = np.linalg.multi_dot([
            self._svd_modes[:, :-1],
            np.diag(self._svd_amps[:-1]),
            reconstructed_v.conj().T
        ])

        return self._dehankel(reconstructed_hankel_matrix)

    def fit(self, x, dt):
        """
        Perform HAVOK analysis on 1-D time-series data x given the size of
        the time step dt separating the observations in x.
        """
<<<<<<< HEAD
        self.reset()

        self._snapshots, self._snapshots_shape = self._col_major_2darray(x)
=======
        self._snapshots = self._col_major_2darray(x)
>>>>>>> df493d90
        self._snapshots = self._snapshots.squeeze()

        # Check that input data is a 1D time-series
        if self._snapshots.ndim > 1:
            raise ValueError("Input data must be a 1-D time series.")

        # Get number of data points
        n_samples = len(self._snapshots)

        # Check that the input time-series contains enough observations
        if n_samples < self._d:
            msg = """The number of snapshots provided is not enough for d={}.
Expected at least d."""
            raise ValueError(msg.format(self._d))

        # Compute hankel matrix for the input data
        hankel_matrix = self._pseudo_hankel_matrix(self._snapshots[None])

        # Take SVD of the hankel matrix
        # Save the resulting U, s, and V for future reconstructions
        self._svd_modes, self._svd_amps, self._embeddings = compute_svd(
            hankel_matrix, self.svd_rank
        )

        # Record the number of time-delay embeddings being used.
        # Throw an error if less than 2 embeddings are being used.
        self._r = len(self._svd_amps)
        if self._r < 2:
            msg = """HAVOK model is attempting to use r = {} embeddings when r
should be at least 2. Try increasing the number of delays d and/or providing a
positive integer argument for svd_rank."""
            raise RuntimeError(msg.format(self._r))

        # Perform DMD on the time-delay embeddings
        self._sub_dmd.fit(self._embeddings.T)

        # Compute the full (discrete-time) system matrix
        w, e = self._sub_dmd.modes, self._sub_dmd.eigs
        regression_model_discrete = np.linalg.multi_dot(
            [w, np.diag(e), np.linalg.pinv(w)]
        )

        # Roughly approximate the continuous-time system matrix
        regression_model_continuous = (
            regression_model_discrete - np.eye(self._r)
        ) / dt

        # Save A matrix and B vector
        self._A = regression_model_continuous[:-1, :-1]
        self._B = regression_model_continuous[:-1, -1, None]

        # Set timesteps
        self._set_initial_time_dictionary(
            {"t0": 0, "tend": (n_samples - 1) * dt, "dt": dt}
        )

        return self<|MERGE_RESOLUTION|>--- conflicted
+++ resolved
@@ -159,14 +159,9 @@
         Perform HAVOK analysis on 1-D time-series data x given the size of
         the time step dt separating the observations in x.
         """
-<<<<<<< HEAD
         self.reset()
 
-        self._snapshots, self._snapshots_shape = self._col_major_2darray(x)
-=======
-        self._snapshots = self._col_major_2darray(x)
->>>>>>> df493d90
-        self._snapshots = self._snapshots.squeeze()
+        self._snapshots = self._col_major_2darray(x).squeeze()
 
         # Check that input data is a 1D time-series
         if self._snapshots.ndim > 1:
