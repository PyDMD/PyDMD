--- conflicted
+++ resolved
@@ -164,12 +164,7 @@
         Perform HAVOK analysis on 1-D time-series data x given the size of
         the time step dt separating the observations in x.
         """
-<<<<<<< HEAD
-        self._snapshots = self._col_major_2darray(x)
-        self._snapshots = self._snapshots.squeeze()
-=======
         self._reset()
->>>>>>> ade86692
 
         x = np.asarray(x)
         if x.ndim != 1:
