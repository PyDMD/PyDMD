import matplotlib.pyplot as plt

from .linalg import build_linalg_module, is_array
from .utils import compute_svd


class DMDOperator:
    """
    Dynamic Mode Decomposition standard operator class. Non-standard ways of
    computing the low-rank Atilde operator should be coded into subclasses of
    this class.

    :param svd_rank: the rank for the truncation; If 0, the method computes the
        optimal rank and uses it for truncation; if positive interger, the
        method uses the argument for the truncation; if float between 0 and 1,
        the rank is the number of the biggest singular values that are needed
        to reach the 'energy' specified by `svd_rank`; if -1, the method does
        not compute truncation.
    :type svd_rank: int or float
    :param bool exact: flag to compute either exact DMD or projected DMD.
        Default is False.
    :param rescale_mode: Scale Atilde as shown in
        10.1016/j.jneumeth.2015.10.010 (section 2.4) before computing its
        eigendecomposition. None means no rescaling, 'auto' means automatic
        rescaling using singular values, otherwise the scaling factors.
    :type rescale_mode: {'auto'} or None or numpy.ndarray
    :param bool forward_backward: If True, the low-rank operator is computed
        like in fbDMD (reference: https://arxiv.org/abs/1507.02264). Default is
        False.
    :param sorted_eigs: Sort eigenvalues (and modes/dynamics accordingly) by
        magnitude if `sorted_eigs='abs'`, by real part (and then by imaginary
        part to break ties) if `sorted_eigs='real'`. Default: False.
    :type sorted_eigs: {'real', 'abs'} or False
    :param tikhonov_regularization: Tikhonov parameter for the regularization.
        If `None`, no regularization is applied, if `float`, it is used as the
        :math:`\lambda` tikhonov parameter.
    :type tikhonov_regularization: int or float
    """

    def __init__(
        self,
        svd_rank,
        exact,
        forward_backward,
        rescale_mode,
        sorted_eigs,
        tikhonov_regularization,
    ):
        self._exact = exact
        self._rescale_mode = rescale_mode
        self._svd_rank = svd_rank
        self._forward_backward = forward_backward
        self._sorted_eigs = sorted_eigs
        self._tikhonov_regularization = tikhonov_regularization
        self._norm_X = None

    def compute_operator(self, X, Y):
        """
        Compute the low-rank operator.

        :param numpy.ndarray X: matrix containing the snapshots x0,..x{n-1} by
            column.
        :param numpy.ndarray Y: matrix containing the snapshots x1,..x{n} by
            column.
        :return: the (truncated) left-singular vectors matrix, the (truncated)
            singular values array, the (truncated) right-singular vectors
            matrix of X.
        :rtype: numpy.ndarray, numpy.ndarray, numpy.ndarray
        """

        U, s, V = compute_svd(X, self._svd_rank)

        linalg_module = build_linalg_module(X)

        if self._tikhonov_regularization is not None:
            self._norm_X = linalg_module.norm(X)
        atilde = self._least_square_operator(U, s, V, Y)

        if self._forward_backward:
            # b stands for "backward"
            bU, bs, bV = compute_svd(Y, svd_rank=len(s))
            atilde_back = self._least_square_operator(bU, bs, bV, X)
            atilde = linalg_module.sqrtm(
                linalg_module.dot(atilde, linalg_module.inv(atilde_back))
            )

        if isinstance(self._rescale_mode, str) and self._rescale_mode == "auto":
            self._rescale_mode = s

        self._Atilde = atilde
        self._compute_eigenquantities()
        self._compute_modes(Y, U, s, V)

        return U, s, V

    @property
    def shape(self):
        """Shape of the operator"""
        return self.as_array.shape

    def __call__(self, snapshot_lowrank_modal_coefficients):
        """
        Apply the low-rank operator to a vector of the modal coefficients of a
        snapshot(s).

        :param numpy.ndarray snapshot_lowrank_modal_coefficients: low-rank
            representation (in modal coefficients) of a snapshot x{n}.
        :return: low-rank representation (in modal coefficients) of x{n+1}.
        :rtype: numpy.ndarray
        """
        linalg_module = build_linalg_module(self._Atilde)
        snapshot_lowrank_modal_coefficients = linalg_module.to(self._Atilde, snapshot_lowrank_modal_coefficients)
        return linalg_module.dot(self._Atilde, snapshot_lowrank_modal_coefficients)

    @property
    def eigenvalues(self):
        if not hasattr(self, "_eigenvalues"):
            raise ValueError("You need to call fit before")
        return self._eigenvalues

    @property
    def eigenvectors(self):
        if not hasattr(self, "_eigenvectors"):
            raise ValueError("You need to call fit before")
        return self._eigenvectors

    @property
    def modes(self):
        if not hasattr(self, "_modes"):
            raise ValueError("You need to call fit before")
        return self._modes

    @property
    def Lambda(self):
        if not hasattr(self, "_Lambda"):
            raise ValueError("You need to call fit before")
        return self._Lambda

    @property
    def as_array(self):
        if not hasattr(self, "_Atilde") or self._Atilde is None:
            raise ValueError("You need to call fit before")
        else:
            return self._Atilde

    def _least_square_operator(self, U, s, V, Y):
        """
        Private method that computes the lowrank operator from the singular
        value decomposition of matrix X and the matrix Y.

        .. math::

            \\mathbf{\\tilde{A}} =
            \\mathbf{U}^* \\mathbf{Y} \\mathbf{X}^\\dagger \\mathbf{U} =
            \\mathbf{U}^* \\mathbf{Y} \\mathbf{V} \\mathbf{S}^{-1}

        :param numpy.ndarray U: 2D matrix that contains the left-singular
            vectors of X, stored by column.
        :param numpy.ndarray s: 1D array that contains the singular values of
            X.
        :param numpy.ndarray V: 2D matrix that contains the right-singular
            vectors of X, stored by row.
        :param numpy.ndarray Y: input matrix Y.
        :return: the lowrank operator
        :rtype: numpy.ndarray
        """
        if self._tikhonov_regularization is not None:
            s = (s**2 + self._tikhonov_regularization * self._norm_X) / s

        linalg_module = build_linalg_module(U)
        return linalg_module.multi_dot((U.T.conj(), Y, V)) / s

    def _compute_eigenquantities(self):
        """
        Private method that computes eigenvalues and eigenvectors of the
        low-dimensional operator, scaled according to self._rescale_mode.
        """

        linalg_module = build_linalg_module(self._Atilde)
        if self._rescale_mode is None:
            # scaling isn't required
            Ahat = self._Atilde
        elif is_array(self._rescale_mode):
            if len(self._rescale_mode) != self.as_array.shape[0]:
                raise ValueError(
                    """Scaling by an invalid number of
                        coefficients"""
                )
            scaling_factors = linalg_module.to(self.as_array, self._rescale_mode)
            factors_inv_sqrt = linalg_module.diag(
                1 / linalg_module.sqrtm(scaling_factors)
            )
            factors_sqrt = linalg_module.diag(
                linalg_module.sqrtm(scaling_factors)
            )

            # if an index is 0, we get inf when taking the reciprocal
            factors_inv_sqrt[scaling_factors == 0] = 0

            factors_sqrt, factors_inv_sqrt = linalg_module.to(self.as_array, factors_sqrt, factors_inv_sqrt)
            Ahat = linalg_module.multi_dot(
                (factors_inv_sqrt, self.as_array, factors_sqrt)
            )
        else:
            raise ValueError(
                "Invalid value for rescale_mode: {} of type {}".format(
                    self._rescale_mode, type(self._rescale_mode)
                )
            )

        eigs, eigenvecs = linalg_module.eig(Ahat)

        if self._sorted_eigs == "abs":
            sort_mask = linalg_module.argsort(linalg_module.abs(eigs))
        elif self._sorted_eigs == "real":
            sort_mask = linalg_module.argsort(eigs)
        elif not self._sorted_eigs:
            sort_mask = linalg_module.arange(len(eigs))
        else:
            raise ValueError(f"Invalid value for sorted_eigs: {self._sorted_eigs}")
        
        self._eigenvalues = eigs[sort_mask]
        self._eigenvectors = eigenvecs[:,sort_mask]
            

    def _compute_modes(self, Y, U, Sigma, V):
        """
        Private method that computes eigenvalues and eigenvectors of the
        high-dimensional operator (stored in self.modes and self.Lambda).

        :param numpy.ndarray Y: matrix containing the snapshots x1,..x{n} by
            column.
        :param numpy.ndarray U: (truncated) left singular vectors of X
        :param numpy.ndarray Sigma: (truncated) singular values of X
        :param numpy.ndarray V: (truncated) right singular vectors of X
        """
        linalg_module = build_linalg_module(self.eigenvectors)
        if self._rescale_mode is None:
            W = self.eigenvectors
        else:
            # compute W as shown in arXiv:1409.5496 (section 2.4)
            factors = linalg_module.to(self.eigenvectors, self._rescale_mode)
            factors_sqrt = linalg_module.diag(linalg_module.sqrtm(factors))
            W = linalg_module.dot(factors_sqrt, self.eigenvectors)

        # compute the eigenvectors of the high-dimensional operator
        if self._exact:
            if self._tikhonov_regularization is not None:
                Sigma = (
                    Sigma**2 + self._tikhonov_regularization * self._norm_X
                ) / Sigma
            YV = linalg_module.dot(Y, V)
            high_dimensional_eigenvectors = linalg_module.dot((YV / Sigma), W)
        else:
            high_dimensional_eigenvectors = linalg_module.dot(U, W)

        # eigenvalues are the same of lowrank
        high_dimensional_eigenvalues = self.eigenvalues

        self._modes = high_dimensional_eigenvectors
<<<<<<< HEAD
        self._Lambda = high_dimensional_eigenvalues

    def plot_operator(self):
        """
        Plot the low-rank Atilde operator
        """

        matrix = self.as_array
        linalg_module = build_linalg_module(matrix)

        cmatrix = matrix.real
        rmatrix = matrix.imag

        if linalg_module.norm(cmatrix) > 1.0e-12:
            _, axes = plt.subplots(nrows=1, ncols=2)

            axes[0].set_title("Real")
            axes[0].matshow(rmatrix, cmap="jet")
            axes[1].set_title("Complex")
            axes[1].matshow(cmatrix, cmap="jet")
        else:
            plt.title("Real")
            plt.matshow(rmatrix)
        plt.show()
=======
        self._Lambda = high_dimensional_eigenvalues
>>>>>>> b9062fdb
<|MERGE_RESOLUTION|>--- conflicted
+++ resolved
@@ -258,31 +258,4 @@
         high_dimensional_eigenvalues = self.eigenvalues
 
         self._modes = high_dimensional_eigenvectors
-<<<<<<< HEAD
-        self._Lambda = high_dimensional_eigenvalues
-
-    def plot_operator(self):
-        """
-        Plot the low-rank Atilde operator
-        """
-
-        matrix = self.as_array
-        linalg_module = build_linalg_module(matrix)
-
-        cmatrix = matrix.real
-        rmatrix = matrix.imag
-
-        if linalg_module.norm(cmatrix) > 1.0e-12:
-            _, axes = plt.subplots(nrows=1, ncols=2)
-
-            axes[0].set_title("Real")
-            axes[0].matshow(rmatrix, cmap="jet")
-            axes[1].set_title("Complex")
-            axes[1].matshow(cmatrix, cmap="jet")
-        else:
-            plt.title("Real")
-            plt.matshow(rmatrix)
-        plt.show()
-=======
-        self._Lambda = high_dimensional_eigenvalues
->>>>>>> b9062fdb
+        self._Lambda = high_dimensional_eigenvalues