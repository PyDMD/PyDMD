--- conflicted
+++ resolved
@@ -10,13 +10,9 @@
 
 from .dmdbase import DMDBase
 from .dmdoperator import DMDOperator
-<<<<<<< HEAD
 from .linalg import assert_same_linalg_type, build_linalg_module, cast_as_array
-from .utils import compute_svd, compute_tlsq, prepare_snapshots
-=======
 from .snapshots import Snapshots
 from .utils import compute_svd, compute_tlsq
->>>>>>> b555c9d8
 
 
 class DMDControlOperator(DMDOperator):
@@ -205,10 +201,7 @@
         self._exact = False
 
         self._B = None
-<<<<<<< HEAD
-=======
         self._snapshots_holder = None
->>>>>>> b555c9d8
         self._controlin = None
         self._basis = None
 
@@ -250,19 +243,11 @@
         :return: the matrix that contains the reconstructed snapshots.
         :rtype: numpy.ndarray
         """
-<<<<<<< HEAD
         if control_input is None:
             controlin = self._controlin
         else:
             assert_same_linalg_type(self.modes, control_input)
-            controlin, _ = prepare_snapshots(control_input)
-=======
-        controlin = (
-            np.asarray(control_input)
-            if control_input is not None
-            else self._controlin
-        )
->>>>>>> b555c9d8
+            controlin, _ = np.asarray(control_input)
 
         if controlin.shape[-1] != self.dynamics.shape[-1] - 1:
             raise RuntimeError(
@@ -280,16 +265,12 @@
         expected_shape = data[0].shape
 
         for i, u in enumerate(controlin.T):
-<<<<<<< HEAD
-            data.append(linalg_module.dot(A, data[i]) + linalg_module.dot(self._B, u))
-=======
-            arr = A.dot(data[i]) + self._B.dot(u)
+            arr = linalg_module.dot(A, data[i]) + linalg_module.dot(self._B, u)
             if arr.shape != expected_shape:
                 raise ValueError(
                     f"Invalid shape: expected {expected_shape}, got {arr.shape}"
                 )
             data.append(arr)
->>>>>>> b555c9d8
 
         return cast_as_array(data).T
 
@@ -308,19 +289,12 @@
             influences the system evolution.
         :type B: numpy.ndarray or iterable
         """
-<<<<<<< HEAD
-        self.reset()
-        self._snapshots = prepare_snapshots(X)
-        
+        self._reset()
+        self._snapshots_holder = Snapshots(X)
+
         linalg_module = build_linalg_module(X)
-        I = linalg_module.to(X, I)
-        self._controlin = prepare_snapshots(I)
-=======
-        self._reset()
-
-        self._snapshots_holder = Snapshots(X)
-        self._controlin = np.atleast_2d(np.asarray(I))
->>>>>>> b555c9d8
+        I = np.atleast_2d(np.asarray(I))
+        self._controlin = linalg_module.to(X, I)
 
         n_samples = self.snapshots.shape[1]
         X = self.snapshots[:, :-1]
