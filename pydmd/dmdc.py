"""
Derived module from dmdbase.py for dmd with control.

Reference:
- Proctor, J.L., Brunton, S.L. and Kutz, J.N., 2016. Dynamic mode decomposition
with control. SIAM Journal on Applied Dynamical Systems, 15(1), pp.142-161.
"""
from past.utils import old_div
import numpy as np

from .dmdbase import DMDBase
from .dmdoperator import DMDOperator
from .utils import compute_tlsq, compute_svd


class DMDControlOperator(DMDOperator):
    """
    DMD with control base operator. This should be subclassed in order to
    implement the appropriate features.

    :param svd_rank: the rank for the truncation; If 0, the method computes the
        optimal rank and uses it for truncation; if positive interger, the
        method uses the argument for the truncation; if float between 0 and 1,
        the rank is the number of the biggest singular values that are needed
        to reach the 'energy' specified by `svd_rank`; if -1, the method does
        not compute truncation.
    :type svd_rank: int or float
    :param svd_rank_omega: the rank for the truncation of the aumented matrix
        omega composed by the left snapshots matrix and the control. Used only
        for the `_fit_B_unknown` method of this class. It should be greater or
        equal than `svd_rank`. For the possible values please refer to the
        `svd_rank` parameter description above.
    :type svd_rank_omega: int or float
    :param int tlsq_rank: rank truncation computing Total Least Square. Default
        is 0, that means no truncation.
    """

    def __init__(self, svd_rank, svd_rank_omega, tlsq_rank):
        super(DMDControlOperator, self).__init__(svd_rank=svd_rank, exact=True,
                                                 rescale_mode=None,
                                                 forward_backward=False,
                                                 sorted_eigs=False,
                                                 tikhonov_regularization=None)
        self._svd_rank_omega = svd_rank_omega
        self._tlsq_rank = tlsq_rank


class DMDBKnownOperator(DMDControlOperator):
    """
    DMD with control base operator when B is given.

    :param svd_rank: the rank for the truncation; If 0, the method computes the
        optimal rank and uses it for truncation; if positive interger, the
        method uses the argument for the truncation; if float between 0 and 1,
        the rank is the number of the biggest singular values that are needed
        to reach the 'energy' specified by `svd_rank`; if -1, the method does
        not compute truncation.
    :type svd_rank: int or float
    :param svd_rank_omega: the rank for the truncation of the aumented matrix
        omega composed by the left snapshots matrix and the control. Used only
        for the `_fit_B_unknown` method of this class. It should be greater or
        equal than `svd_rank`. For the possible values please refer to the
        `svd_rank` parameter description above.
    :type svd_rank_omega: int or float
    :param int tlsq_rank: rank truncation computing Total Least Square. Default
        is 0, that means no truncation.
    """

    def compute_operator(self, X, Y, B, controlin):
        """
        Compute the low-rank operator. This is the standard version of the DMD
        operator, with a correction which depends on B.

        :param numpy.ndarray X: matrix containing the snapshots x0,..x{n-1} by
            column.
        :param numpy.ndarray Y: matrix containing the snapshots x1,..x{n} by
            column.
        :param numpy.ndarray B: the matrix B.
        :param numpy.ndarray control: the control input.
        :return: the (truncated) left-singular vectors matrix, the (truncated)
            singular values array, the (truncated) right-singular vectors
            matrix of X.
        :rtype: numpy.ndarray, numpy.ndarray, numpy.ndarray
        """
        X, Y = compute_tlsq(X, Y, self._tlsq_rank)
        Y = Y - B.dot(controlin)
        return super(DMDBKnownOperator, self).compute_operator(X, Y)


class DMDBUnknownOperator(DMDControlOperator):
    """
    DMD with control base operator when B is unknown.

    :param svd_rank: the rank for the truncation; If 0, the method computes the
        optimal rank and uses it for truncation; if positive interger, the
        method uses the argument for the truncation; if float between 0 and 1,
        the rank is the number of the biggest singular values that are needed
        to reach the 'energy' specified by `svd_rank`; if -1, the method does
        not compute truncation.
    :type svd_rank: int or float
    :param svd_rank_omega: the rank for the truncation of the aumented matrix
        omega composed by the left snapshots matrix and the control. Used only
        for the `_fit_B_unknown` method of this class. It should be greater or
        equal than `svd_rank`. For the possible values please refer to the
        `svd_rank` parameter description above.
    :type svd_rank_omega: int or float
    :param int tlsq_rank: rank truncation computing Total Least Square. Default
        is 0, that means no truncation.
    """

    def compute_operator(self, X, Y, controlin):
        """
        Compute the low-rank operator.

        :param numpy.ndarray X: matrix containing the snapshots x0,..x{n-1} by
            column.
        :param numpy.ndarray Y: matrix containing the snapshots x1,..x{n} by
            column.
        :param numpy.ndarray control: the control input.
        :return: the (truncated) left-singular vectors matrix of Y, and
            the product between the left-singular vectors of Y and Btilde.
        :rtype: numpy.ndarray, numpy.ndarray
        """
        snapshots_rows = X.shape[0]

        omega = np.vstack([X, controlin])

        Up, sp, Vp = compute_svd(omega, self._svd_rank_omega)

        Up1 = Up[:snapshots_rows, :]
        Up2 = Up[snapshots_rows:, :]

        Ur, _, _ = compute_svd(Y, self._svd_rank)

        self._Atilde = np.linalg.multi_dot([Ur.T.conj(), Y, Vp,
                                            np.diag(np.reciprocal(sp)),
                                            Up1.T.conj(), Ur])
        self._compute_eigenquantities()
        self._compute_modes(Y, sp, Vp, Up1, Ur)

        Btilde = np.linalg.multi_dot([Ur.T.conj(), Y, Vp,
                                      np.diag(np.reciprocal(sp)),
                                      Up2.T.conj()])

        return Ur, Ur.dot(Btilde)

    def _compute_modes(self, Y, sp, Vp, Up1, Ur):
        """
        Private method that computes eigenvalues and eigenvectors of the
        high-dimensional operator (stored in self.modes and self.Lambda).
        """

        self._modes = np.linalg.multi_dot([Y, Vp, np.diag(np.reciprocal(sp)),
                                           Up1.T.conj(), Ur,
                                           self.eigenvectors])
        self._Lambda = self.eigenvalues


class DMDc(DMDBase):
    """
    Dynamic Mode Decomposition with control.
    This version does not allow to manipulate the temporal window within the
    system is reconstructed.

    :param svd_rank: the rank for the truncation; If 0, the method computes the
        optimal rank and uses it for truncation; if positive interger, the
        method uses the argument for the truncation; if float between 0 and 1,
        the rank is the number of the biggest singular values that are needed
        to reach the 'energy' specified by `svd_rank`; if -1, the method does
        not compute truncation.
    :type svd_rank: int or float
    :param int tlsq_rank: rank truncation computing Total Least Square. Default
        is 0, that means no truncation.
    :param opt: argument to control the computation of DMD modes amplitudes.
        See :class:`DMDBase`. Default is False.
    :type opt: bool or int
    :param svd_rank_omega: the rank for the truncation of the aumented matrix
        omega composed by the left snapshots matrix and the control. Used only
        for the `_fit_B_unknown` method of this class. It should be greater or
        equal than `svd_rank`. For the possible values please refer to the
        `svd_rank` parameter description above.
    :type svd_rank_omega: int or float
    """
    def __init__(self, svd_rank=0, tlsq_rank=0, opt=False, svd_rank_omega=-1):

        # we're going to initialize Atilde when we know if B is known
        self._Atilde = None
        # remember the arguments for when we'll need them
        self._dmd_operator_kwargs = {
            'svd_rank': svd_rank,
            'svd_rank_omega': svd_rank_omega,
            'tlsq_rank': tlsq_rank
        }

        self._opt = opt

        self._B = None
        self._controlin = None
        self._controlin_shape = None
        self._basis = None

        self._modes_activation_bitmask_proxy = None

    @property
    def svd_rank_omega(self):
        return self.operator._svd_rank_omega

    @property
    def B(self):
        """
        Get the operator B.

        :return: the operator B.
        :rtype: numpy.ndarray
        """
        return self._B

    @property
    def basis(self):
        """
        Get the basis used to reduce the linear operator to the low dimensional
        space.

        :return: the matrix which columns are the basis vectors.
        :rtype: numpy.ndarray
        """
        return self._basis

    def reconstructed_data(self, control_input=None):
        """
        Return the reconstructed data, computed using the `control_input`
        argument. If the `control_input` is not passed, the original input (in
        the `fit` method) is used. The input dimension has to be consistent
        with the dynamics.

        :param numpy.ndarray control_input: the input control matrix.
        :return: the matrix that contains the reconstructed snapshots.
        :rtype: numpy.ndarray
        """
        if control_input is None:
            controlin, controlin_shape = self._controlin, self._controlin_shape
        else:
            controlin, controlin_shape = self._col_major_2darray(control_input)

        if controlin.shape[1] != self.dynamics.shape[1] - 1:
            raise RuntimeError(
                'The number of control inputs and the number of snapshots to '
                'reconstruct has to be the same'
            )

        eigs = np.power(self.eigs,
                        old_div(self.dmd_time['dt'], self.original_time['dt']))
        A = np.linalg.multi_dot([self.modes, np.diag(eigs),
                                 np.linalg.pinv(self.modes)])

        data = [self._snapshots[:, 0]]

        for i, u in enumerate(controlin.T):
            data.append(A.dot(data[i]) + self._B.dot(u))

        data = np.array(data).T
        return data

    def fit(self, X, I, B=None):
        """
        Compute the Dynamic Modes Decomposition with control given the original
        snapshots and the control input data. The matrix `B` that controls how
        the control input influences the system evolution can be provided by
        the user; otherwise, it is computed by the algorithm.

        :param X: the input snapshots.
        :type X: numpy.ndarray or iterable
        :param I: the control input.
        :type I: numpy.ndarray or iterable
        :param numpy.ndarray B: matrix that controls the control input
            influences the system evolution.
        :type B: numpy.ndarray or iterable
        """
<<<<<<< HEAD
        self.reset()

        self._snapshots, self._snapshots_shape = self._col_major_2darray(X)
        self._controlin, self._controlin_shape = self._col_major_2darray(I)
=======
        self._snapshots = self._col_major_2darray(X)
        self._controlin = self._col_major_2darray(I)
>>>>>>> df493d90

        n_samples = self._snapshots.shape[1]
        X = self._snapshots[:, :-1]
        Y = self._snapshots[:, 1:]

        self._set_initial_time_dictionary(
            {"t0": 0, "tend": n_samples - 1, "dt": 1}
        )

        if B is None:
            self._Atilde = DMDBUnknownOperator(**self._dmd_operator_kwargs)
            self._basis, self._B = self.operator.compute_operator(
                X, Y, self._controlin)
        else:
            self._Atilde = DMDBKnownOperator(**self._dmd_operator_kwargs)
            U, _, _ = self.operator.compute_operator(X, Y, B, self._controlin)

            self._basis = U
            self._B = B

        self._b = self._compute_amplitudes()

        return self<|MERGE_RESOLUTION|>--- conflicted
+++ resolved
@@ -276,15 +276,10 @@
             influences the system evolution.
         :type B: numpy.ndarray or iterable
         """
-<<<<<<< HEAD
         self.reset()
 
-        self._snapshots, self._snapshots_shape = self._col_major_2darray(X)
-        self._controlin, self._controlin_shape = self._col_major_2darray(I)
-=======
         self._snapshots = self._col_major_2darray(X)
         self._controlin = self._col_major_2darray(I)
->>>>>>> df493d90
 
         n_samples = self._snapshots.shape[1]
         X = self._snapshots[:, :-1]
