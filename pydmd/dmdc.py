--- conflicted
+++ resolved
@@ -281,18 +281,12 @@
             influences the system evolution.
         :type B: numpy.ndarray or iterable
         """
-<<<<<<< HEAD
-        self._snapshots, self._snapshots_shape = prepare_snapshots(X)
+        self.reset()
+        self._snapshots = prepare_snapshots(X)
         
         linalg_module = build_linalg_module(X)
         I = linalg_module.to(X, I)
-        self._controlin, self._controlin_shape = prepare_snapshots(I)
-=======
-        self.reset()
-
-        self._snapshots = self._col_major_2darray(X)
-        self._controlin = self._col_major_2darray(I)
->>>>>>> b9062fdb
+        self._controlin = prepare_snapshots(I)
 
         n_samples = self._snapshots.shape[1]
         X = self._snapshots[:, :-1]
