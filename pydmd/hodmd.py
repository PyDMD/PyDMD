--- conflicted
+++ resolved
@@ -6,19 +6,11 @@
 Journal on Applied Dynamical Systems, 16(2), 882-925, 2017.
 """
 import warnings
-<<<<<<< HEAD
 
 from .hankeldmd import HankelDMD
 from .linalg import build_linalg_module
-from .utils import compute_svd, prepare_snapshots
-=======
-
-import numpy as np
-
-from .hankeldmd import HankelDMD
 from .utils import compute_svd
 from .snapshots import Snapshots
->>>>>>> b555c9d8
 
 
 class HODMD(HankelDMD):
@@ -127,14 +119,10 @@
         :param X: the input snapshots.
         :type X: numpy.ndarray or iterable
         """
-<<<<<<< HEAD
-        org_snp = prepare_snapshots(X)
-=======
         snapshots_holder = Snapshots(X)
         snapshots = snapshots_holder.snapshots
->>>>>>> b555c9d8
 
-        space_dim = snapshots.shape[0]
+        space_dim = snapshots.shape[-2]
         if space_dim == 1:
             svd_rank_extra = -1
             warnings.warn((
@@ -144,17 +132,10 @@
             svd_rank_extra = self._svd_rank_extra
         self.U_extra, _, _ = compute_svd(snapshots, svd_rank_extra)
 
-<<<<<<< HEAD
-        linalg_module = build_linalg_module(org_snp)
-        snp = linalg_module.dot(self.U_extra.swapaxes(-1, -2), org_snp)
-
-        super().fit(snp)
-        self._snapshots = org_snp
-=======
-        snp = self.U_extra.T.dot(snapshots)
+        linalg_module = build_linalg_module(snapshots)
+        snp = linalg_module.dot(self.U_extra.swapaxes(-1, -2), snapshots)
 
         super().fit(snp)
         self._snapshots_holder = snapshots_holder
->>>>>>> b555c9d8
 
         return self