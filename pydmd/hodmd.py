"""
Derived module from hankeldmd.py for higher order dmd.

Reference:
- S. L Clainche, J. M. Vega, Higher Order Dynamic Mode Decomposition.
Journal on Applied Dynamical Systems, 16(2), 882-925, 2017.
"""
import warnings

import numpy as np

from .hankeldmd import HankelDMD
from .utils import compute_svd
from .snapshots import Snapshots


class HODMD(HankelDMD):
    """
    Higher Order Dynamic Mode Decomposition

    :param svd_rank: the rank for the truncation; If 0, the method computes the
        optimal rank and uses it for truncation; if positive interger, the
        method uses the argument for the truncation; if float between 0 and 1,
        the rank is the number of the biggest singular values that are needed
        to reach the 'energy' specified by `svd_rank`; if -1, the method does
        not compute truncation.
    :type svd_rank: int or float
    :param int tlsq_rank: rank truncation computing Total Least Square. Default
        is 0, that means no truncation.
    :param bool exact: flag to compute either exact DMD or projected DMD.
        Default is False.
    :param opt: argument to control the computation of DMD modes amplitudes.
        See :class:`DMDBase`. Default is False.
    :type opt: bool or int
    :param rescale_mode: Scale Atilde as shown in
            10.1016/j.jneumeth.2015.10.010 (section 2.4) before computing its
            eigendecomposition. None means no rescaling, 'auto' means automatic
            rescaling using singular values, otherwise the scaling factors.
    :type rescale_mode: {'auto'} or None or numpy.ndarray
    :param bool forward_backward: If True, the low-rank operator is computed
        like in fbDMD (reference: https://arxiv.org/abs/1507.02264). Default is
        False.
    :param int d: the new order for spatial dimension of the input snapshots.
        Default is 1.
    :param sorted_eigs: Sort eigenvalues (and modes/dynamics accordingly) by
        magnitude if `sorted_eigs='abs'`, by real part (and then by imaginary
        part to break ties) if `sorted_eigs='real'`. Default: False.
    :type sorted_eigs: {'real', 'abs'} or False
    :param reconstruction_method: Method used to reconstruct the snapshots of
        the dynamical system from the multiple versions available due to how
        HODMD is conceived. If `'first'` (default) the first version
        available is selected (i.e. the nearest to the 0-th row in the
        augmented matrix). If `'mean'` we compute the element-wise mean. If
        `reconstruction_method` is an array of float values we compute the
        weighted average (for each snapshots) using the given values as weights
        (the number of weights must be equal to `d`).
    :param svd_rank_extra: the rank for the initial reduction of the input
        data, performed before the rearrangement of the input data to the
        (pseudo) Hankel matrix format; If 0, the method computes the optimal
        rank and uses it for truncation; if positive interger, the method uses
        the argument for the truncation; if float between 0 and 1, the rank is
        the number of the biggest singular values that are needed to reach the
        'energy' specified by `svd_rank`; if -1, the method does not compute
        truncation.
    :type svd_rank: int or float
    """

    def __init__(self, svd_rank=0, tlsq_rank=0, exact=False, opt=False,
                 rescale_mode=None, forward_backward=False, d=1,
                 sorted_eigs=False, reconstruction_method="first",
                 svd_rank_extra=0,):
        super().__init__(
            svd_rank=svd_rank,
            tlsq_rank=tlsq_rank,
            exact=exact,
            opt=opt,
            rescale_mode=rescale_mode,
            forward_backward=forward_backward,
            d=d,
            sorted_eigs=sorted_eigs,
            reconstruction_method=reconstruction_method,
        )

        self._svd_rank_extra = svd_rank_extra  # TODO improve names
        self.U_extra = None

    def reconstructions_of_timeindex(self, timeindex=None):
        """
        Build a collection of all the available versions of the given
        `timeindex`. The indexing of time instants is the same used for
        :func:`reconstructed_data`. For each time instant there are at least
        one and at most `d` versions.  If `timeindex` is `None` the function
        returns the whole collection, for all the time instants.

        :param int timeindex: The index of the time snapshot.
        :return: A collection of all the available versions for the requested
            time instants, represented by a matrix (or tensor).
            Axes:
            0. Number of time instants;
            1. Copies of the snapshot;
            2. Space dimension of the snapshot.
            The first axis is omitted if only one single time instant is
            selected, in this case the output becomes a 2D matrix.
        :rtype: numpy.ndarray
        """
        snapshots = super().reconstructions_of_timeindex(timeindex)
        if snapshots.ndim == 2:  # single time instant
            snapshots = self.U_extra.dot(snapshots.T).T
        elif snapshots.ndim == 3:  # all time instants
            snapshots = np.array(
                [self.U_extra.dot(snapshot.T).T for snapshot in snapshots]
            )
        else:
            raise RuntimeError

        return snapshots

    def fit(self, X):
        """
        Compute the Dynamic Modes Decomposition to the input data.

        :param X: the input snapshots.
        :type X: numpy.ndarray or iterable
        """
<<<<<<< HEAD
        org_snp = self._col_major_2darray(X)
=======
        snapshots_holder = Snapshots(X)
        snapshots = snapshots_holder.snapshots
>>>>>>> ade86692

        space_dim = snapshots.shape[0]
        if space_dim == 1:
            svd_rank_extra = -1
            warnings.warn((
                f"The parameter 'svd_rank_extra={self._svd_rank_extra}' has "
                "been ignored because the given system is a scalar function"))
        else:
            svd_rank_extra = self._svd_rank_extra
        self.U_extra, _, _ = compute_svd(snapshots, svd_rank_extra)

        snp = self.U_extra.T.dot(snapshots)

        super().fit(snp)
<<<<<<< HEAD
        self._snapshots = org_snp
=======
        self._snapshots_holder = snapshots_holder
>>>>>>> ade86692

        return self<|MERGE_RESOLUTION|>--- conflicted
+++ resolved
@@ -122,12 +122,8 @@
         :param X: the input snapshots.
         :type X: numpy.ndarray or iterable
         """
-<<<<<<< HEAD
-        org_snp = self._col_major_2darray(X)
-=======
         snapshots_holder = Snapshots(X)
         snapshots = snapshots_holder.snapshots
->>>>>>> ade86692
 
         space_dim = snapshots.shape[0]
         if space_dim == 1:
@@ -142,10 +138,6 @@
         snp = self.U_extra.T.dot(snapshots)
 
         super().fit(snp)
-<<<<<<< HEAD
-        self._snapshots = org_snp
-=======
         self._snapshots_holder = snapshots_holder
->>>>>>> ade86692
 
         return self