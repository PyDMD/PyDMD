--- conflicted
+++ resolved
@@ -121,12 +121,7 @@
         :param X: the input snapshots.
         :type X: numpy.ndarray or iterable
         """
-<<<<<<< HEAD
-        org_snp, snapshots_shape = prepare_snapshots(X)
-        linalg_module = build_linalg_module(org_snp)
-=======
-        org_snp = self._col_major_2darray(X)
->>>>>>> b9062fdb
+        org_snp = prepare_snapshots(X)
 
         if org_snp.shape[0] == 1:
             self.U_extra, _, _ = compute_svd(org_snp, -1)
@@ -137,6 +132,7 @@
         else:
             self.U_extra, _, _ = compute_svd(org_snp, self.svd_rank_extra)
 
+        linalg_module = build_linalg_module(org_snp)
         snp = linalg_module.dot(self.U_extra.T, org_snp)
 
         super().fit(snp)
