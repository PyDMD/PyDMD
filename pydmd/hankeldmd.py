"""
Derived module from dmdbase.py for hankel dmd.

Reference:
- H. Arbabi, I. Mezic, Ergodic theory, dynamic mode decomposition, and
computation of spectral properties of the Koopman operator. SIAM Journal on
Applied Dynamical Systems, 2017, 16.4: 2096-2126.
"""
from copy import copy
from numbers import Number

import numpy as np

from .dmd import DMD
from .dmdbase import DMDBase
from pydmd.linalg import build_linalg_module, cast_as_array
from .utils import nan_average
from .snapshots import Snapshots


class HankelDMD(DMDBase):
    """
    Hankel Dynamic Mode Decomposition

    :param svd_rank: the rank for the truncation; If 0, the method computes the
        optimal rank and uses it for truncation; if positive interger, the
        method uses the argument for the truncation; if float between 0 and 1,
        the rank is the number of the biggest singular values that are needed
        to reach the 'energy' specified by `svd_rank`; if -1, the method does
        not compute truncation.
    :type svd_rank: int or float
    :param int tlsq_rank: rank truncation computing Total Least Square. Default
        is 0, that means no truncation.
    :param bool exact: flag to compute either exact DMD or projected DMD.
        Default is False.
    :param opt: argument to control the computation of DMD modes amplitudes.
        See :class:`DMDBase`. Default is False.
    :type opt: bool or int
    :param rescale_mode: Scale Atilde as shown in
            10.1016/j.jneumeth.2015.10.010 (section 2.4) before computing its
            eigendecomposition. None means no rescaling, 'auto' means automatic
            rescaling using singular values, otherwise the scaling factors.
    :type rescale_mode: {'auto'} or None or numpy.ndarray
    :param bool forward_backward: If True, the low-rank operator is computed
        like in fbDMD (reference: https://arxiv.org/abs/1507.02264). Default is
        False.
    :param int d: the new order for spatial dimension of the input snapshots.
        Default is 1.
    :param sorted_eigs: Sort eigenvalues (and modes/dynamics accordingly) by
        magnitude if `sorted_eigs='abs'`, by real part (and then by imaginary
        part to break ties) if `sorted_eigs='real'`. Default: False.
    :type sorted_eigs: {'real', 'abs'} or False
    :param reconstruction_method: Method used to reconstruct the snapshots of
        the dynamical system from the multiple versions available due to how
        HankelDMD is conceived. If `'first'` (default) the first version
        available is selected (i.e. the nearest to the 0-th row in the
        augmented matrix). If `'mean'` we compute the element-wise mean. If
        `reconstruction_method` is an array of float values we compute the
        weighted average (for each snapshots) using the given values as weights
        (the number of weights must be equal to `d`).
    :type reconstruction_method: {'first', 'mean'} or array-like
    """

    def __init__(
        self,
        svd_rank=0,
        tlsq_rank=0,
        exact=False,
        opt=False,
        rescale_mode=None,
        forward_backward=False,
        d=1,
        sorted_eigs=False,
        reconstruction_method="first",
        tikhonov_regularization=None,
    ):
        super().__init__(
            svd_rank=svd_rank,
            tlsq_rank=tlsq_rank,
            exact=exact,
            opt=opt,
            rescale_mode=rescale_mode,
            sorted_eigs=sorted_eigs,
        )
        self._d = d
        self._ho_snapshots = None

        if isinstance(reconstruction_method, list):
            if len(reconstruction_method) != d:
                raise ValueError(
                    "The length of the array of weights must be equal to d"
                )
        elif isinstance(reconstruction_method, np.ndarray):
            if (
                reconstruction_method.ndim > 1
                or reconstruction_method.shape[0] != d
            ):
                raise ValueError(
                    "The length of the array of weights must be equal to d"
                )
        self._reconstruction_method = reconstruction_method

        self._sub_dmd = DMD(
            svd_rank=svd_rank,
            tlsq_rank=tlsq_rank,
            exact=exact,
            opt=opt,
            rescale_mode=rescale_mode,
            forward_backward=forward_backward,
            sorted_eigs=sorted_eigs,
            tikhonov_regularization=tikhonov_regularization,
        )

    @property
    def d(self):
        """The new order for spatial dimension of the input snapshots."""
        return self._d

    def _update_sub_dmd_time(self):
        """
        Update the time dictionaries (`dmd_time` and `original_time`) of
        the auxiliary DMD instance `HankelDMD._sub_dmd` after an update of the
        time dictionaries of the time dictionaries of this instance of the
        higher level instance of `HankelDMD`.
        """
        t0_hankel_first_occurrence = max(
            0,
            (self.dmd_time["t0"] - self.original_time["t0"])
            // self.dmd_time["dt"]
            - (self.original_time["t0"] + self.d - 1),
        )
        self._sub_dmd.dmd_time["t0"] = t0_hankel_first_occurrence

        tend_hankel_first_occurrence = max(
            0,
            (self.dmd_time["tend"] - self.original_time["t0"])
            // self.dmd_time["dt"]
            - (self.original_time["t0"] + self.d - 1),
        )
        self._sub_dmd.dmd_time["tend"] = tend_hankel_first_occurrence

    def reconstructions_of_timeindex(self, timeindex=None):
        """
        Build a collection of all the available versions of the given
        `timeindex`. The indexing of time instants is the same used for
        :func:`reconstructed_data`. For each time instant there are at least
        one and at most `d` versions. If `timeindex` is `None` the function
        returns the whole collection, for all the time instants.

        :param int timeindex: The index of the time snapshot.
        :return: a collection of all the available versions for the given
            time snapshot, or for all the time snapshots if `timeindex` is
            `None` (in the second case, time varies along the first dimension
            of the array returned).
        :rtype: numpy.ndarray or list
        """
        self._update_sub_dmd_time()

        rec = self._sub_dmd.reconstructed_data
        space_dim = rec.shape[-2] // self.d
        time_instants = rec.shape[-1] + self.d - 1
        tensorized = rec.ndim == 3

        rec_snapshots_shape = (time_instants, self.d, space_dim)
        if tensorized:
            rec_snapshots_shape = (len(rec),) + rec_snapshots_shape

        linalg_module = build_linalg_module(rec)
        reconstructed_snapshots = linalg_module.full(
            rec_snapshots_shape, np.nan, dtype=rec.dtype
        )

        time_idxes = np.arange(self.d)[None].repeat(rec.shape[-1], axis=0)
        time_idxes += np.arange(rec.shape[-1])[:, None]
        d_idxes = np.arange(self.d)[None].repeat(rec.shape[-1], axis=0)

        splitted = cast_as_array(linalg_module.split(rec, self.d, axis=-2))
        if tensorized:
            # move batch axis to the first place
            splitted = splitted.swapaxes(0, 1)
            splitted = splitted.swapaxes(-1, -2).swapaxes(-2, -3)
        else:
            splitted = linalg_module.moveaxis(splitted, -1, -3)

        reconstructed_snapshots[..., time_idxes, d_idxes, :] = splitted
        return (
            reconstructed_snapshots[timeindex]
            if timeindex
            else reconstructed_snapshots
        )

    def _first_reconstructions(self, reconstructions):
        """Return The first snapshot that occurs in `reconstructions` for each
        snapshot available.
        """
        n_time = reconstructions.shape[-3]
        time_idxes = np.arange(n_time)
        d_idxes = np.arange(n_time)
        d_idxes[self.d - 1 :] = self.d - 1
        return reconstructions[..., time_idxes, d_idxes, :].swapaxes(-1, -2)

    @property
    def reconstructed_data(self):
        self._update_sub_dmd_time()

        rec = self.reconstructions_of_timeindex()
        linalg_module = build_linalg_module(rec)

        if self._reconstruction_method == "first":
            result = self._first_reconstructions(rec)
        elif self._reconstruction_method == "mean":
            result = linalg_module.nanmean(rec, axis=-2).T
        elif isinstance(self._reconstruction_method, (np.ndarray, list)):
            weights = linalg_module.new_array(self._reconstruction_method)
            result = nan_average(rec, weights).T
        else:
            raise ValueError(
                "The reconstruction method wasn't recognized: {}".format(
                    self._reconstruction_method
                )
            )

        # we want to return only the requested timesteps
        time_index = min(
            self.d - 1,
            int(
                (self.dmd_time["t0"] - self.original_time["t0"])
                // self.dmd_time["dt"]
            ),
        )
        return result[..., time_index : time_index + len(self.dmd_timesteps)]

    @property
    def modes(self):
        return self._sub_dmd.modes

    @property
    def eigs(self):
        return self._sub_dmd.eigs

    @property
    def amplitudes(self):
        return self._sub_dmd.amplitudes

    @property
    def operator(self):
        return self._sub_dmd.operator

    @property
    def svd_rank(self):
        return self._sub_dmd._svd_rank

    @property
    def ho_snapshots(self):
        """
        Get the time-delay data matrix.

        :return: the matrix that contains the time-delayed data.
        :rtype: numpy.ndarray
        """
        return self._ho_snapshots

    @property
    def modes_activation_bitmask(self):
        return self._sub_dmd.modes_activation_bitmask

    @modes_activation_bitmask.setter
    def modes_activation_bitmask(self, value):
        self._sub_dmd.modes_activation_bitmask = value

    # due to how we implemented HankelDMD we need an alternative implementation
    # of __getitem__
    def __getitem__(self, key):
        """
        Restrict the DMD modes used by this instance to a subset of indexes
        specified by keys. The value returned is a shallow copy of this DMD
        instance, with a different value in :func:`modes_activation_bitmask`.
        Therefore assignments to attributes are not reflected into the original
        instance.

        However the DMD instance returned should not be used for low-level
        manipulations on DMD modes, since the underlying DMD operator is shared
        with the original instance. For this reasons modifications to NumPy
        arrays may result in unwanted and unspecified situations which should
        be avoided in principle.

        :param key: An index (integer), slice or list of indexes.
        :type key: int or slice or list or np.ndarray
        :return: A shallow copy of this DMD instance having only a subset of
            DMD modes which are those indexed by `key`.
        :rtype: HankelDMD
        """

        sub_dmd_copy = copy(self._sub_dmd)
        sub_dmd_copy._allocate_modes_bitmask_proxy()

        shallow_copy = copy(self)
        shallow_copy._sub_dmd = sub_dmd_copy
        return DMDBase.__getitem__(shallow_copy, key)

    def fit(self, X, batch=False):
        """
        Compute the Dynamic Modes Decomposition to the input data.

        :param X: the input snapshots.
        :type X: numpy.ndarray or iterable
        :param batch: If `True`, the first dimension is dedicated to batching.
        :type batch: bool
        """
        self._reset()

        linalg_module = build_linalg_module(X)

        self._snapshots_holder = Snapshots(X, batch=batch)
        n_samples = self.snapshots.shape[-1]
        if n_samples < self._d:
<<<<<<< HEAD
            raise ValueError(
                f"The number of snapshots provided is not enough for d={self._d}."
            )

        ho_snapshots = linalg_module.pseudo_hankel_matrix(self.snapshots, self._d)
        self._sub_dmd.fit(ho_snapshots, batch=batch)
=======
            msg = """The number of snapshots provided is not enough for d={}.
Expected at least d."""
            raise ValueError(msg.format(self._d))

        self._ho_snapshots = Snapshots(
            self._pseudo_hankel_matrix(self.snapshots)
        ).snapshots
        self._sub_dmd.fit(self._ho_snapshots)
>>>>>>> 8ce0133e

        # Default timesteps
        self._set_initial_time_dictionary(
            {"t0": 0, "tend": n_samples - 1, "dt": 1}
        )

        return self<|MERGE_RESOLUTION|>--- conflicted
+++ resolved
@@ -314,23 +314,14 @@
         self._snapshots_holder = Snapshots(X, batch=batch)
         n_samples = self.snapshots.shape[-1]
         if n_samples < self._d:
-<<<<<<< HEAD
             raise ValueError(
                 f"The number of snapshots provided is not enough for d={self._d}."
             )
 
-        ho_snapshots = linalg_module.pseudo_hankel_matrix(self.snapshots, self._d)
+        ho_snapshots = linalg_module.pseudo_hankel_matrix(
+            self.snapshots, self._d
+        )
         self._sub_dmd.fit(ho_snapshots, batch=batch)
-=======
-            msg = """The number of snapshots provided is not enough for d={}.
-Expected at least d."""
-            raise ValueError(msg.format(self._d))
-
-        self._ho_snapshots = Snapshots(
-            self._pseudo_hankel_matrix(self.snapshots)
-        ).snapshots
-        self._sub_dmd.fit(self._ho_snapshots)
->>>>>>> 8ce0133e
 
         # Default timesteps
         self._set_initial_time_dictionary(
