--- conflicted
+++ resolved
@@ -356,11 +356,7 @@
         """
 
         sub_dmd_copy = copy(self._sub_dmd)
-<<<<<<< HEAD
-        sub_dmd_copy._allocate_proxy()
-=======
         sub_dmd_copy.allocate_modes_bitmask_proxy()
->>>>>>> b9062fdb
 
         shallow_copy = copy(self)
         shallow_copy._sub_dmd = sub_dmd_copy
@@ -383,11 +379,7 @@
         if n_samples < self._d:
             raise ValueError(f"The number of snapshots provided is not enough for d={self._d}.")
 
-<<<<<<< HEAD
-        snp, self._snapshots_shape = prepare_snapshots(X)
-=======
-        snp = self._col_major_2darray(X)
->>>>>>> b9062fdb
+        snp = prepare_snapshots(X)
         self._snapshots = self._pseudo_hankel_matrix(snp)
         self._sub_dmd.fit(self._snapshots)
 
