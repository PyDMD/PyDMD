"""
Module for snapshots normalization.
"""
import warnings
import logging
from functools import reduce
import operator

from pydmd.linalg import build_linalg_module, cast_as_array

def _prod(iter):
    """
    Equivalent to math.prod, compatible with Python 3.7
    """
    return reduce(operator.mul, iter, 1)


class Snapshots:
    """
    Utility class to preprocess snapshots shape for DMD.

    This class expects the time to be the last dimensions of the array.
    If a Python list is passed to the constructor, each element in the
    list is assumed to be a snapshot in time.

    Space dimensions are flattened (C-order) such that the
    matrix becomes 2D (time changes along the last axis).

    :param numpy.array | list(numpy.array) X: Training snapshots.
    :param batch: If `True`, the first dimension is dedicated to batching.
    :type batch: bool
    """

    def __init__(self, X, batch=False):
        (
            self._snapshots,
            self._snapshots_shape,
        ) = Snapshots._unroll_space_dimensions(X, batch)

        if self._snapshots.shape[-1] == 1:
            raise ValueError("Received only one time snapshot.")

        Snapshots._check_condition_number(self._snapshots)

        logging.info(
            "Snapshots: %s, snapshot shape: %s",
            self._snapshots.shape,
            self._snapshots_shape,
        )

    @staticmethod
    def _unroll_space_dimensions(X, batch):
        if hasattr(X, "ndim"):
            if X.ndim == 1:
                raise ValueError(
                    "Expected at least a 2D matrix (space x time)."
                )
<<<<<<< HEAD

            if batch and X.ndim < 3:
                raise ValueError(
                    "Expected at least a 3D matrix for batched DMD."
                )

            n_batches, *space, time = X.shape
            if not batch:
                space = [n_batches] + space
                n_batches = 1

            linalg_module = build_linalg_module(X)
            snapshots = linalg_module.reshape(X, (n_batches, _prod(space), time))
            if not batch:
                snapshots = snapshots[0]

            return snapshots, X.shape[1:]
=======
            snapshots = X.reshape((-1, X.shape[-1]))
            shapes = set((X.shape[:-1],))
>>>>>>> ab8df2fd
        else:
            if batch:
                raise ValueError(
                    "Batched DMD requires the input data to be "
                    "passed as a 3D PyTorch tensor."
                )

            snapshots = cast_as_array(X)
            if snapshots.ndim == 1:
                raise ValueError(
                    "Expected at least a 2D matrix (space x time)."
                )
            if len(next(iter(shapes))) == 0:
                raise ValueError("Expected at least a 2D matrix")

<<<<<<< HEAD
            linalg_module = build_linalg_module(snapshots)
            snapshots_flattened = linalg_module.reshape(
                snapshots, (len(snapshots), -1)
            )
=======
            # move the time to the last axis
            snapshots = np.moveaxis(np.stack(arrays), 0, -1)
>>>>>>> ab8df2fd

            return snapshots_flattened.swapaxes(-1, -2), snapshots.shape[1:]

    @staticmethod
    def _check_condition_number(X):
        linalg_module = build_linalg_module(X)
        cond_number = linalg_module.cond(X)
            
        if (cond_number > 10e4).sum() > 0:
            warnings.warn(
                f"Input data condition number {cond_number}. "
                """Consider preprocessing data, passing in augmented data
matrix, or regularization methods."""
            )

    @property
    def snapshots(self):
        """
        Snapshots of the system (space flattened).
        """
        return self._snapshots

    @property
    def snapshots_shape(self):
        """
        Original (i.e. non-flattened) snapshot shape (time is ignored).
        """
        return self._snapshots_shape<|MERGE_RESOLUTION|>--- conflicted
+++ resolved
@@ -4,7 +4,9 @@
 import warnings
 import logging
 from functools import reduce
-import operator
+from operator import mul
+
+import numpy as np
 
 from pydmd.linalg import build_linalg_module, cast_as_array
 
@@ -12,7 +14,7 @@
     """
     Equivalent to math.prod, compatible with Python 3.7
     """
-    return reduce(operator.mul, iter, 1)
+    return reduce(mul, iter, 1)
 
 
 class Snapshots:
@@ -55,7 +57,6 @@
                 raise ValueError(
                     "Expected at least a 2D matrix (space x time)."
                 )
-<<<<<<< HEAD
 
             if batch and X.ndim < 3:
                 raise ValueError(
@@ -72,11 +73,7 @@
             if not batch:
                 snapshots = snapshots[0]
 
-            return snapshots, X.shape[1:]
-=======
-            snapshots = X.reshape((-1, X.shape[-1]))
-            shapes = set((X.shape[:-1],))
->>>>>>> ab8df2fd
+            return snapshots, tuple(space)
         else:
             if batch:
                 raise ValueError(
@@ -89,27 +86,18 @@
                 raise ValueError(
                     "Expected at least a 2D matrix (space x time)."
                 )
-            if len(next(iter(shapes))) == 0:
-                raise ValueError("Expected at least a 2D matrix")
 
-<<<<<<< HEAD
             linalg_module = build_linalg_module(snapshots)
             snapshots_flattened = linalg_module.reshape(
                 snapshots, (len(snapshots), -1)
             )
-=======
-            # move the time to the last axis
-            snapshots = np.moveaxis(np.stack(arrays), 0, -1)
->>>>>>> ab8df2fd
 
             return snapshots_flattened.swapaxes(-1, -2), snapshots.shape[1:]
 
     @staticmethod
     def _check_condition_number(X):
-        linalg_module = build_linalg_module(X)
-        cond_number = linalg_module.cond(X)
-            
-        if (cond_number > 10e4).sum() > 0:
+        cond_number = np.linalg.cond(X)
+        if cond_number > 10e4:
             warnings.warn(
                 f"Input data condition number {cond_number}. "
                 """Consider preprocessing data, passing in augmented data
