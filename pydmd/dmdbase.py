--- conflicted
+++ resolved
@@ -3,21 +3,10 @@
 """
 from __future__ import division
 
-<<<<<<< HEAD
-=======
+import pickle
 from builtins import object
-import warnings
->>>>>>> b9062fdb
-import pickle
-from builtins import object, range
 from copy import copy, deepcopy
-from os.path import splitext
-
-<<<<<<< HEAD
-import matplotlib as mpl
-import matplotlib.pyplot as plt
-=======
->>>>>>> b9062fdb
+
 import numpy as np
 from past.utils import old_div
 
@@ -45,14 +34,6 @@
     last available moment before losing the information provided by the ``old''
     bitmask.
 
-<<<<<<< HEAD
-    In order to make sure the proxy is invalidated when :func:`DMDBase.fit` is
-    called multiple times we cache the Python object ID of the array representing
-    the lowrank DMD operator. When the ID changes, the bitmask is invalidated (see
-    :func:`DMDBase._try_invalidate_bitmask_proxy`).
-
-=======
->>>>>>> b9062fdb
     :param dmd_operator: DMD operator to be proxied.
     :type dmd_operator: DMDOperator
     :param amplitudes: DMD amplitudes.
@@ -60,25 +41,13 @@
     """
 
     def __init__(self, dmd_operator, amplitudes):
-<<<<<<< HEAD
         linalg_module = build_linalg_module(dmd_operator.modes)
         self._original_modes = dmd_operator.modes
         self._original_eigs = linalg_module.atleast_1d(dmd_operator.eigenvalues)
         self._original_amplitudes = linalg_module.atleast_1d(amplitudes)
 
-        self._operator_id = id(dmd_operator.as_array)
-
-        self.old_bitmask = None
-
-        self.change_bitmask(linalg_module.full(len(dmd_operator.eigenvalues), True))
-=======
-        self._original_modes = dmd_operator.modes
-        self._original_eigs = np.atleast_1d(dmd_operator.eigenvalues)
-        self._original_amplitudes = np.atleast_1d(amplitudes)
-
         self.old_bitmask = None
         self.change_bitmask(np.full(len(dmd_operator.eigenvalues), True))
->>>>>>> b9062fdb
 
     def change_bitmask(self, value):
         """
@@ -285,22 +254,6 @@
             self.original_time["dt"],
         )
 
-<<<<<<< HEAD
-    def _allocate_proxy(self):
-        # if this is not true, this call is probably a sub-call of some
-        # get-access to self.modes (most likely in compute_amplitudes())
-        if hasattr(self, "_b") and self._b is not None:
-            self._modes_activation_bitmask_proxy = ActivationBitmaskProxy(self.operator, self._b)
-
-    def _try_invalidate_bitmask_proxy(self):
-        if not self._modes_activation_bitmask_proxy:
-            pass
-        else:
-            old_id = self._modes_activation_bitmask_proxy._operator_id
-            new_id = id(self.operator.as_array)
-            if old_id != new_id:
-                self._modes_activation_bitmask_proxy = None
-=======
     def allocate_modes_bitmask_proxy(self):
         # if this is not true, this call is probably a sub-call of some
         # get-access to self.modes (most likely in compute_amplitudes())
@@ -309,7 +262,6 @@
                 self.operator,
                 self._b
             )
->>>>>>> b9062fdb
 
     def reset(self):
         """
@@ -326,13 +278,8 @@
         :rtype: numpy.ndarray
         """
         if self.fitted:
-            self._try_invalidate_bitmask_proxy()
             if not self._modes_activation_bitmask_proxy:
-<<<<<<< HEAD
-                self._allocate_proxy()
-=======
                 self.allocate_modes_bitmask_proxy()
->>>>>>> b9062fdb
                 # if the value is still None, it means that we cannot create
                 # the proxy at the moment
                 if not self._modes_activation_bitmask_proxy:
@@ -368,13 +315,8 @@
         :rtype: numpy.ndarray
         """
         if self.fitted:
-            self._try_invalidate_bitmask_proxy()
             if not self._modes_activation_bitmask_proxy:
-<<<<<<< HEAD
-                self._allocate_proxy()
-=======
                 self.allocate_modes_bitmask_proxy()
->>>>>>> b9062fdb
                 # if the value is still None, it means that we cannot create
                 # the proxy at the moment
                 if not self._modes_activation_bitmask_proxy:
@@ -492,13 +434,8 @@
         :rtype: numpy.ndarray
         """
         if self.fitted:
-            self._try_invalidate_bitmask_proxy()
             if not self._modes_activation_bitmask_proxy:
-<<<<<<< HEAD
-                self._allocate_proxy()
-=======
                 self.allocate_modes_bitmask_proxy()
->>>>>>> b9062fdb
             return self._modes_activation_bitmask_proxy.amplitudes
 
     @property
@@ -547,11 +484,7 @@
             raise RuntimeError("This DMD instance has not been fitted yet.")
 
         if not self._modes_activation_bitmask_proxy:
-<<<<<<< HEAD
-            self._allocate_proxy()
-=======
             self.allocate_modes_bitmask_proxy()
->>>>>>> b9062fdb
 
         bitmask = self._modes_activation_bitmask_proxy.old_bitmask
         # make sure that the array is immutable
@@ -622,11 +555,7 @@
         mask[key] = True
 
         shallow_copy = copy(self)
-<<<<<<< HEAD
-        shallow_copy._allocate_proxy()
-=======
         shallow_copy.allocate_modes_bitmask_proxy()
->>>>>>> b9062fdb
         shallow_copy.modes_activation_bitmask = mask
 
         return shallow_copy
@@ -755,49 +684,6 @@
 
         return dmd
 
-<<<<<<< HEAD
-=======
-    @staticmethod
-    def _col_major_2darray(X):
-        """
-        Private method that takes as input the snapshots and stores them into a
-        2D matrix, by column. If the input data is already formatted as 2D
-        array, the method saves it, otherwise it also saves the original
-        snapshots shape and reshapes the snapshots.
-
-        :param X: the input snapshots.
-        :type X: int or numpy.ndarray
-        :return: the 2D matrix that contains the flatten snapshots, the shape
-            of original snapshots.
-        :rtype: numpy.ndarray, tuple
-        """
-        # If the data is already 2D ndarray
-        if isinstance(X, np.ndarray) and X.ndim == 2:
-            snapshots = X
-            snapshots_shape = None
-        else:
-            input_shapes = [np.asarray(x).shape for x in X]
-
-            if len(set(input_shapes)) != 1:
-                raise ValueError("Snapshots have not the same dimension.")
-
-            snapshots_shape = input_shapes[0]
-            snapshots = np.transpose([np.asarray(x).flatten() for x in X])
-
-        # check condition number of the data passed in
-        cond_number = np.linalg.cond(snapshots)
-        if cond_number > 10e4:
-            warnings.warn(
-                "Input data matrix X has condition number {}. "
-                """Consider preprocessing data, passing in augmented data
-matrix, or regularization methods.""".format(
-                    cond_number
-                )
-            )
-
-        return snapshots
-
->>>>>>> b9062fdb
     def _optimal_dmd_matrices(self):
         # compute the vandermonde matrix
         linalg_module = build_linalg_module(self.eigs)
@@ -877,364 +763,6 @@
 
         return a
 
-<<<<<<< HEAD
-    def _enforce_ratio(self, goal_ratio, supx, infx, supy, infy):
-        """
-        Computes the right value of `supx,infx,supy,infy` to obtain the desired
-        ratio in :func:`plot_eigs`. Ratio is defined as
-        ::
-            dx = supx - infx
-            dy = supy - infy
-            max(dx,dy) / min(dx,dy)
-
-        :param float goal_ratio: the desired ratio.
-        :param float supx: the old value of `supx`, to be adjusted.
-        :param float infx: the old value of `infx`, to be adjusted.
-        :param float supy: the old value of `supy`, to be adjusted.
-        :param float infy: the old value of `infy`, to be adjusted.
-        :return tuple: a tuple which contains the updated values of
-            `supx,infx,supy,infy` in this order.
-        """
-
-        dx = supx - infx
-        if dx == 0:
-            dx = 1.0e-16
-        dy = supy - infy
-        if dy == 0:
-            dy = 1.0e-16
-        ratio = max(dx, dy) / min(dx, dy)
-
-        if ratio >= goal_ratio:
-            if dx < dy:
-                goal_size = dy / goal_ratio
-
-                supx += (goal_size - dx) / 2
-                infx -= (goal_size - dx) / 2
-            elif dy < dx:
-                goal_size = dx / goal_ratio
-
-                supy += (goal_size - dy) / 2
-                infy -= (goal_size - dy) / 2
-
-        return (supx, infx, supy, infy)
-
-    def _plot_limits(self, narrow_view):
-        if narrow_view:
-            supx = max(self.eigs.real) + 0.05
-            infx = min(self.eigs.real) - 0.05
-
-            supy = max(self.eigs.imag) + 0.05
-            infy = min(self.eigs.imag) - 0.05
-
-            return self._enforce_ratio(8, supx, infx, supy, infy)
-        else:
-            linalg_module = build_linalg_module(self.eigs)
-            return linalg_module.ceil(linalg_module.abs(self.eigs)).max()
-
-    def plot_eigs(
-        self,
-        show_axes=True,
-        show_unit_circle=True,
-        figsize=(8, 8),
-        title="",
-        narrow_view=False,
-        dpi=None,
-        filename=None,
-    ):
-        """
-        Plot the eigenvalues.
-        :param bool show_axes: if True, the axes will be showed in the plot.
-            Default is True.
-        :param bool show_unit_circle: if True, the circle with unitary radius
-            and center in the origin will be showed. Default is True.
-        :param tuple(int,int) figsize: tuple in inches defining the figure
-            size. Default is (8, 8).
-        :param str title: title of the plot.
-        :param narrow_view bool: if True, the plot will show only the smallest
-            rectangular area which contains all the eigenvalues, with a padding
-            of 0.05. Not compatible with `show_axes=True`. Default is False.
-        :param dpi int: If not None, the given value is passed to
-            ``plt.figure``.
-        :param str filename: if specified, the plot is saved at `filename`.
-        """
-        if self.eigs is None:
-            raise ValueError(
-                "The eigenvalues have not been computed."
-                "You have to call the fit() method."
-            )
-
-        if dpi is not None:
-            plt.figure(figsize=figsize, dpi=dpi)
-        else:
-            plt.figure(figsize=figsize)
-
-        plt.title(title)
-        plt.gcf()
-        ax = plt.gca()
-
-        (points,) = ax.plot(
-            self.eigs.real, self.eigs.imag, "bo", label="Eigenvalues"
-        )
-
-        if narrow_view:
-            supx, infx, supy, infy = self._plot_limits(narrow_view)
-
-            # set limits for axis
-            ax.set_xlim((infx, supx))
-            ax.set_ylim((infy, supy))
-
-            # x and y axes
-            if show_axes:
-                endx = min(supx, 1.0)
-                ax.annotate(
-                    "",
-                    xy=(endx, 0.0),
-                    xytext=(max(infx, -1.0), 0.0),
-                    arrowprops=dict(arrowstyle=("->" if endx == 1.0 else "-")),
-                )
-
-                endy = min(supy, 1.0)
-                ax.annotate(
-                    "",
-                    xy=(0.0, endy),
-                    xytext=(0.0, max(infy, -1.0)),
-                    arrowprops=dict(arrowstyle=("->" if endy == 1.0 else "-")),
-                )
-        else:
-            # set limits for axis
-            limit = self._plot_limits(narrow_view)
-
-            ax.set_xlim((-limit, limit))
-            ax.set_ylim((-limit, limit))
-
-            # x and y axes
-            if show_axes:
-                ax.annotate(
-                    "",
-                    xy=(max(limit * 0.8, 1.0), 0.0),
-                    xytext=(min(-limit * 0.8, -1.0), 0.0),
-                    arrowprops=dict(arrowstyle="->"),
-                )
-                ax.annotate(
-                    "",
-                    xy=(0.0, max(limit * 0.8, 1.0)),
-                    xytext=(0.0, min(-limit * 0.8, -1.0)),
-                    arrowprops=dict(arrowstyle="->"),
-                )
-
-        plt.ylabel("Imaginary part")
-        plt.xlabel("Real part")
-
-        if show_unit_circle:
-            unit_circle = plt.Circle(
-                (0.0, 0.0),
-                1.0,
-                color="green",
-                fill=False,
-                label="Unit circle",
-                linestyle="--",
-            )
-            ax.add_artist(unit_circle)
-
-        # Dashed grid
-        gridlines = ax.get_xgridlines() + ax.get_ygridlines()
-        for line in gridlines:
-            line.set_linestyle("-.")
-        ax.grid(True)
-
-        # legend
-        if show_unit_circle:
-            ax.add_artist(
-                plt.legend(
-                    [points, unit_circle],
-                    ["Eigenvalues", "Unit circle"],
-                    loc="best",
-                )
-            )
-        else:
-            ax.add_artist(plt.legend([points], ["Eigenvalues"], loc="best"))
-
-        ax.set_aspect("equal")
-
-        if filename:
-            plt.savefig(filename)
-        else:
-            plt.show()
-
-    def plot_modes_2D(
-        self,
-        index_mode=None,
-        filename=None,
-        x=None,
-        y=None,
-        order="C",
-        figsize=(8, 8),
-    ):
-        """
-        Plot the DMD Modes.
-
-        :param index_mode: the index of the modes to plot. By default, all
-            the modes are plotted.
-        :type index_mode: int or sequence(int)
-        :param str filename: if specified, the plot is saved at `filename`.
-        :param numpy.ndarray x: domain abscissa.
-        :param numpy.ndarray y: domain ordinate
-        :param tuple(int,int) figsize: tuple in inches defining the figure
-            size. Default is (8, 8).
-        """
-        if self.modes is None:
-            raise ValueError(
-                "The modes have not been computed."
-                "You have to perform the fit method."
-            )
-
-        if x is None and y is None:
-            if self._snapshots_shape is None:
-                raise ValueError(
-                    "No information about the original shape of the snapshots."
-                )
-
-            if len(self._snapshots_shape) != 2:
-                raise ValueError(
-                    "The dimension of the input snapshots is not 2D."
-                )
-
-        # If domain dimensions have not been passed as argument,
-        # use the snapshots dimensions
-        if x is None and y is None:
-            x = np.arange(self._snapshots_shape[0])
-            y = np.arange(self._snapshots_shape[1])
-
-        xgrid, ygrid = np.meshgrid(x, y)
-
-        if index_mode is None:
-            index_mode = list(range(self.modes.shape[1]))
-        elif isinstance(index_mode, int):
-            index_mode = [index_mode]
-
-        if filename:
-            basename, ext = splitext(filename)
-
-        for idx in index_mode:
-            fig = plt.figure(figsize=figsize)
-            fig.suptitle("DMD Mode {}".format(idx))
-
-            real_ax = fig.add_subplot(1, 2, 1)
-            imag_ax = fig.add_subplot(1, 2, 2)
-
-            mode = self.modes.T[idx].reshape(xgrid.shape)
-
-            real = real_ax.pcolor(
-                xgrid,
-                ygrid,
-                mode.real,
-                cmap="jet",
-                vmin=mode.real.min(),
-                vmax=mode.real.max(),
-            )
-            imag = imag_ax.pcolor(
-                xgrid,
-                ygrid,
-                mode.imag,
-                vmin=mode.imag.min(),
-                vmax=mode.imag.max(),
-            )
-
-            fig.colorbar(real, ax=real_ax)
-            fig.colorbar(imag, ax=imag_ax)
-
-            real_ax.set_aspect("auto")
-            imag_ax.set_aspect("auto")
-
-            real_ax.set_title("Real")
-            imag_ax.set_title("Imag")
-
-            # padding between elements
-            plt.tight_layout(pad=2.0)
-
-            if filename:
-                plt.savefig("{0}.{1}{2}".format(basename, idx, ext))
-                plt.close(fig)
-
-        if not filename:
-            plt.show()
-
-    def plot_snapshots_2D(
-        self,
-        index_snap=None,
-        filename=None,
-        x=None,
-        y=None,
-        order="C",
-        figsize=(8, 8),
-    ):
-        """
-        Plot the snapshots.
-
-        :param index_snap: the index of the snapshots to plot. By default, all
-            the snapshots are plotted.
-        :type index_snap: int or sequence(int)
-        :param str filename: if specified, the plot is saved at `filename`.
-        :param numpy.ndarray x: domain abscissa.
-        :param numpy.ndarray y: domain ordinate
-        :param tuple(int,int) figsize: tuple in inches defining the figure
-            size. Default is (8, 8).
-        """
-        if self._snapshots is None:
-            raise ValueError("Input snapshots not found.")
-
-        if x is None and y is None:
-            if self._snapshots_shape is None:
-                raise ValueError(
-                    "No information about the original shape of the snapshots."
-                )
-
-            if len(self._snapshots_shape) != 2:
-                raise ValueError(
-                    "The dimension of the input snapshots is not 2D."
-                )
-
-        # If domain dimensions have not been passed as argument,
-        # use the snapshots dimensions
-        if x is None and y is None:
-            x = np.arange(self._snapshots_shape[0])
-            y = np.arange(self._snapshots_shape[1])
-
-        xgrid, ygrid = np.meshgrid(x, y)
-
-        if index_snap is None:
-            index_snap = list(range(self._snapshots.shape[1]))
-        elif isinstance(index_snap, int):
-            index_snap = [index_snap]
-
-        if filename:
-            basename, ext = splitext(filename)
-
-        for idx in index_snap:
-            fig = plt.figure(figsize=figsize)
-            fig.suptitle("Snapshot {}".format(idx))
-
-            snapshot = self._snapshots.T[idx].real.reshape(xgrid.shape)
-
-            contour = plt.pcolor(
-                xgrid,
-                ygrid,
-                snapshot,
-                vmin=snapshot.min(),
-                vmax=snapshot.max(),
-            )
-
-            fig.colorbar(contour)
-
-            if filename:
-                plt.savefig("{0}.{1}{2}".format(basename, idx, ext))
-                plt.close(fig)
-
-        if not filename:
-            plt.show()
-
-=======
->>>>>>> b9062fdb
 
 class DMDTimeDict(dict):
     def __setitem__(self, key, value):
