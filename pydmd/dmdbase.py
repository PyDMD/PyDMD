"""
Base module for the DMD: `fit` method must be implemented in inherited classes
"""
from __future__ import division

import pickle
from copy import copy, deepcopy

import numpy as np

from .dmdoperator import DMDOperator
from pydmd.linalg import build_linalg_module
from .utils import compute_svd


class ActivationBitmaskProxy:
    """
    A proxy which stands in the middle between a bitmask and an instance of
    :class:`DMDBase`. The proxy holds the original values of modes,
    eigenvalues and amplitudes, and exposes (via
    :func:`ActivationBitmaskProxy.modes`, :func:`ActivationBitmaskProxy.eigs`
    and :func:`ActivationBitmaskProxy.amplitudes`) the proxied (i.e. filtered)
    those quantities, depending on the current value of the
    bitmask (see also :func:`ActivationBitmaskProxy.change_bitmask`).

    This machinery is needed in order to allow for the modification of the
    matrices containing modes, amplitudes and eigenvalues after the indexing
    provided by the bitmask. Since double indexing in NumPy does not deliver a
    modifiable view of the original array, we need to propagate any change
    on the selection to the original matrices at some point: we decided to
    propagate the changes just before a change in the bitmask, namely in the
    last available moment before losing the information provided by the ``old''
    bitmask.

    :param dmd_operator: DMD operator to be proxied.
    :type dmd_operator: DMDOperator
    :param amplitudes: DMD amplitudes.
    :type amplitudes: np.ndarray
    """

    def __init__(self, dmd_operator, amplitudes):
        linalg_module = build_linalg_module(dmd_operator.modes)
        self._original_modes = dmd_operator.modes
        self._original_eigs = linalg_module.atleast_1d(dmd_operator.eigenvalues)
        self._original_amplitudes = linalg_module.atleast_1d(amplitudes)

        self.old_bitmask = None
        self.change_bitmask(np.full(dmd_operator.eigenvalues.shape[-1], True))

    def change_bitmask(self, value):
        """
        Change the bitmask which regulates this proxy.

        Before changing the bitmask this method reflects any change performed
        on the proxied quantities provided by this proxy to the original values
        of the quantities.

        :param value: New value of the bitmask, represented by an array of
            `bool` whose size is the same of the number of DMD modes.
        :type value: np.ndarray
        """
        self._modes = self._original_modes[..., value]
        self._eigs = self._original_eigs[..., value]
        self._amplitudes = self._original_amplitudes[..., value]

        self.old_bitmask = value

    @property
    def modes(self):
        """
        Proxied (i.e. filtered according to the bitmask) view on the matrix
        of DMD modes.

        :return: A matrix containing the selected DMD modes.
        :rtype: np.ndarray
        """
        return self._modes

    @property
    def eigs(self):
        """
        Proxied (i.e. filtered according to the bitmask) view on the array
        of DMD eigenvalues.

        :return: An array containing the selected DMD eigenvalues.
        :rtype: np.ndarray
        """
        return self._eigs

    @property
    def amplitudes(self):
        """
        Proxied (i.e. filtered according to the bitmask) view on the array
        of DMD amplitudes.

        :return: An array containing the selected DMD amplitudes.
        :rtype: np.ndarray
        """
        return self._amplitudes


class DMDBase:
    """
    Dynamic Mode Decomposition base class.

    :param svd_rank: the rank for the truncation; If 0, the method computes the
        optimal rank and uses it for truncation; if positive interger, the
        method uses the argument for the truncation; if float between 0 and 1,
        the rank is the number of the biggest singular values that are needed
        to reach the 'energy' specified by `svd_rank`; if -1, the method does
        not compute truncation.
    :type svd_rank: int or float
    :param int tlsq_rank: rank truncation computing Total Least Square. Default
        is 0, that means no truncation.
    :param bool exact: flag to compute either exact DMD or projected DMD.
        Default is False.
    :param opt: If True, amplitudes are computed like in optimized DMD  (see
        :func:`~dmdbase.DMDBase._compute_amplitudes` for reference). If
        False, amplitudes are computed following the standard algorithm. If
        `opt` is an integer, it is used as the (temporal) index of the snapshot
        used to compute DMD modes amplitudes (following the standard
        algorithm).
        The reconstruction will generally be better in time instants near the
        chosen snapshot; however increasing `opt` may lead to wrong results
        when the system presents small eigenvalues. For this reason a manual
        selection of the number of eigenvalues considered for the analyisis may
        be needed (check `svd_rank`). Also setting `svd_rank` to a value
        between 0 and 1 may give better results. Default is False.
    :type opt: bool or int
    :param rescale_mode: Scale Atilde as shown in
            10.1016/j.jneumeth.2015.10.010 (section 2.4) before computing its
            eigendecomposition. None means no rescaling, 'auto' means automatic
            rescaling using singular values, otherwise the scaling factors.
    :type rescale_mode: {'auto'} or None or numpy.ndarray
    :param bool forward_backward: If True, the low-rank operator is computed
        like in fbDMD (reference: https://arxiv.org/abs/1507.02264). Default is
        False.
    :param sorted_eigs: Sort eigenvalues (and modes/dynamics accordingly) by
        magnitude if `sorted_eigs='abs'`, by real part (and then by imaginary
        part to break ties) if `sorted_eigs='real'`. Default: False.
    :type sorted_eigs: {'real', 'abs'} or False
    :param tikhonov_regularization: Tikhonov parameter for the regularization.
        If `None`, no regularization is applied, if `float`, it is used as the
        :math:`\\lambda` tikhonov parameter.
    :type tikhonov_regularization: int or float

    :cvar dict original_time: dictionary that contains information about the
        time window where the system is sampled:

           - `t0` is the time of the first input snapshot;
           - `tend` is the time of the last input snapshot;
           - `dt` is the delta time between the snapshots.

    :cvar dict dmd_time: dictionary that contains information about the time
        window where the system is reconstructed:

            - `t0` is the time of the first approximated solution;
            - `tend` is the time of the last approximated solution;
            - `dt` is the delta time between the approximated solutions.

    """

    def __init__(
        self,
        svd_rank=0,
        tlsq_rank=0,
        exact=False,
        opt=False,
        rescale_mode=None,
        forward_backward=False,
        sorted_eigs=False,
        tikhonov_regularization=None,
    ):
        self._Atilde = DMDOperator(
            svd_rank=svd_rank,
            exact=exact,
            rescale_mode=rescale_mode,
            forward_backward=forward_backward,
            sorted_eigs=sorted_eigs,
            tikhonov_regularization=tikhonov_regularization,
        )

        self._tlsq_rank = tlsq_rank
        self._original_time = None
        self._dmd_time = None
        self._opt = opt
        self._exact = exact

        self._b = None  # amplitudes
        self._snapshots_holder = None

        self._modes_activation_bitmask_proxy = None

    @property
    def dmd_timesteps(self):
        """
        Get the timesteps of the reconstructed states.

        :return: the time intervals of the original snapshots.
        :rtype: numpy.ndarray
        """
        linalg_module = build_linalg_module(self.eigs)
        return linalg_module.arange(
            self.dmd_time["t0"],
            self.dmd_time["tend"] + self.dmd_time["dt"],
            self.dmd_time["dt"],
            device=linalg_module.device(self.snapshots)
        )

    @property
    def original_timesteps(self):
        """
        Get the timesteps of the original snapshot.

        :return: the time intervals of the original snapshots.
        :rtype: numpy.ndarray
        """
        linalg_module = build_linalg_module(self.eigs)
        return linalg_module.arange(
            self.original_time["t0"],
            self.original_time["tend"] + self.original_time["dt"],
            self.original_time["dt"],
            device=linalg_module.device(self.snapshots)
        )

    @property
    def modes(self):
        """
        Get the matrix containing the DMD modes, stored by column.

        :return: the matrix containing the DMD modes.
        :rtype: numpy.ndarray
        """
        if self.fitted:
            if not self._modes_activation_bitmask_proxy:
                self._allocate_modes_bitmask_proxy()
                # if the value is still None, it means that we cannot create
                # the proxy at the moment
                if not self._modes_activation_bitmask_proxy:
                    return self.operator.modes
            return self._modes_activation_bitmask_proxy.modes

    @property
    def operator(self):
        """
        Get the instance of DMDOperator.

        :return: the instance of DMDOperator
        :rtype: DMDOperator
        """
        return self._Atilde

    @property
    def eigs(self):
        """
        Get the eigenvalues of A tilde.

        :return: the eigenvalues from the eigendecomposition of `atilde`.
        :rtype: numpy.ndarray
        """
        if self.fitted:
            if not self._modes_activation_bitmask_proxy:
                self._allocate_modes_bitmask_proxy()
                # if the value is still None, it means that we cannot create
                # the proxy at the moment
                if not self._modes_activation_bitmask_proxy:
                    return self.operator.eigenvalues
            return self._modes_activation_bitmask_proxy.eigs

    @property
    def dynamics(self):
        """
        Get the time evolution of each mode.

        .. math::

            \\mathbf{x}(t) \\approx
            \\sum_{k=1}^{r} \\boldsymbol{\\phi}_{k} \\exp \\left( \\omega_{k} t
            \\right) b_{k} = \\sum_{k=1}^{r} \\boldsymbol{\\phi}_{k} \\left(
            \\lambda_{k} \\right)^{\\left( t / \\Delta t \\right)} b_{k}

        :return: the matrix that contains all the time evolution, stored by
            row.
        :rtype: numpy.ndarray
        """
        linalg_module = build_linalg_module(self.eigs)
        temp = linalg_module.repeat(
            self.eigs[..., None], self.dmd_timesteps.shape[0], axis=-1
        )
        tpow = (
            self.dmd_timesteps - self.original_time["t0"]
        ) / self.original_time["dt"]

        # The new formula is x_(k+j) = \Phi \Lambda^k \Phi^(-1) x_j.
        # Since j is fixed, for a given snapshot "u" we have the following
        # formula:
        # x_u = \Phi \Lambda^{u-j} \Phi^(-1) x_j
        # Therefore tpow must be scaled appropriately.
        tpow = self._translate_eigs_exponent(tpow)

        return linalg_module.pow(temp, tpow) * self.amplitudes[..., None]

    def _translate_eigs_exponent(self, tpow):
        """
        Transforms the exponent of the eigenvalues in the dynamics formula
        according to the selected value of `self._opt` (check the documentation
        for `opt` in :func:`__init__ <dmdbase.DMDBase.__init__>`).

        :param tpow: the exponent(s) of Sigma in the original DMD formula.
        :type tpow: int or np.ndarray
        :return: the exponent(s) adjusted according to `self._opt`
        :rtype: int or np.ndarray
        """

        if isinstance(self._opt, bool):
            amplitudes_snapshot_index = 0
        else:
            amplitudes_snapshot_index = self._opt

        if amplitudes_snapshot_index < 0:
            # we take care of negative indexes: -n becomes T - n
            return tpow - (self.snapshots.shape[1] + amplitudes_snapshot_index)
        else:
            return tpow - amplitudes_snapshot_index

    @property
    def reconstructed_data(self):
        """
        Get the reconstructed data.

        :return: the matrix that contains the reconstructed snapshots.
        :rtype: numpy.ndarray
        """
        linalg_module = build_linalg_module(self.modes)
        return linalg_module.dot(self.modes, self.dynamics)

    @property
    def snapshots(self):
        """
        Get the input data (space flattened).

        :return: the matrix that contains the flattened snapshots.
        :rtype: numpy.ndarray
        """
        if self._snapshots_holder:
            return self._snapshots_holder.snapshots
        return None

    @property
    def snapshots_shape(self):
        """
        Get the original input snapshot shape.

        :return: input snapshots shape.
        :rtype: tuple
        """
        if self._snapshots_holder:
            return self._snapshots_holder.snapshots_shape
        return None

    @property
    def frequency(self):
        """
        Get the amplitude spectrum.

        :return: the array that contains the frequencies of the eigenvalues.
        :rtype: numpy.ndarray
        """
        linalg_module = build_linalg_module(self.eigs)
        div = 2 * np.pi * self.original_time["dt"]
        return linalg_module.log(self.eigs).imag / div

    @property
    def growth_rate(self):  # To check
        """
        Get the growth rate values relative to the modes.

        :return: the Floquet values
        :rtype: numpy.ndarray
        """
        return self.eigs.real / self.original_time["dt"]

    @property
    def amplitudes(self):
        """
        Get the coefficients that minimize the error between the original
        system and the reconstructed one. For futher information, see
        `dmdbase._compute_amplitudes`.

        :return: the array that contains the amplitudes coefficient.
        :rtype: numpy.ndarray
        """
        if self.fitted:
            if not self._modes_activation_bitmask_proxy:
                self._allocate_modes_bitmask_proxy()
            return self._modes_activation_bitmask_proxy.amplitudes

    @property
    def fitted(self):
        """Check whether this DMD instance has been fitted.

        :return: `True` is the instance has been fitted, `False` otherwise.
        :rtype: bool
        """
        try:
            return self.operator.modes is not None
        except (ValueError, AttributeError):
            return False

    @property
    def modes_activation_bitmask(self):
        """
        Get the bitmask which controls which DMD modes are enabled at the
        moment in this DMD instance.

        The DMD instance must be fitted before this property becomes valid.
        After :func:`fit` is called, the defalt value of
        `modes_activation_bitmask` is an array of `True` values of the same
        shape of :func:`amplitudes`.

        The array returned is read-only (this allow us to react appropriately
        to changes in the bitmask). In order to modify the bitmask you need to
        set the field to a brand-new value (see example below).

        Example:

        .. code-block:: python

            >>> # this is an error
            >>> dmd.modes_activation_bitmask[[1,2]] = False
            ValueError: assignment destination is read-only
            >>> tmp = np.array(dmd.modes_activation_bitmask)
            >>> tmp[[1,2]] = False
            >>> dmd.modes_activation_bitmask = tmp

        :return: The DMD modes activation bitmask.
        :rtype: numpy.ndarray
        """
        # check that the DMD was fitted
        if not self.fitted:
            raise RuntimeError("This DMD instance has not been fitted yet.")

        if not self._modes_activation_bitmask_proxy:
            self._allocate_modes_bitmask_proxy()

        bitmask = self._modes_activation_bitmask_proxy.old_bitmask
        # make sure that the array is immutable
        build_linalg_module(bitmask).make_not_writeable(bitmask)
        return bitmask

    @modes_activation_bitmask.setter
    def modes_activation_bitmask(self, value):
        # check that the DMD was fitted
        if not self.fitted:
            raise RuntimeError("This DMD instance has not been fitted yet.")

        if value.dtype != bool:
            raise RuntimeError(
                "Unxpected dtype, expected bool, got {}.".format(value.dtype)
            )

        # check that the shape is correct
        if value.shape != self.modes_activation_bitmask.shape:
            raise ValueError(
                "Expected shape {}, got {}".format(
                    self.modes_activation_bitmask.shape, value.shape
                )
            )

        self._modes_activation_bitmask_proxy.change_bitmask(value)

    def _allocate_modes_bitmask_proxy(self):
        """
        Utility method which allocates the activation bitmask proxy using the
        quantities that are currently available in this DMD instance. Fails
        quietly if the amplitudes are not set.
        """
        if hasattr(self, "_b") and self._b is not None:
            self._modes_activation_bitmask_proxy = ActivationBitmaskProxy(
                self.operator, self._b
            )

    def __getitem__(self, key):
        """
        Restrict the DMD modes used by this instance to a subset of indexes
        specified by keys. The value returned is a shallow copy of this DMD
        instance, with a different value in :func:`modes_activation_bitmask`.
        Therefore assignments to attributes are not reflected into the original
        instance.

        However the DMD instance returned should not be used for low-level
        manipulations on DMD modes, since the underlying DMD operator is shared
        with the original instance. For this reasons modifications to NumPy
        arrays may result in unwanted and unspecified situations which should
        be avoided in principle.

        :param key: An index (integer), slice or list of indexes.
        :type key: int or slice or list or np.ndarray
        :return: A shallow copy of this DMD instance having only a subset of
            DMD modes which are those indexed by `key`.
        :rtype: DMDBase
        """

        if isinstance(key, (slice, int, list, np.ndarray)):
            filter_function = lambda x: isinstance(x, int)

            if isinstance(key, (list, np.ndarray)):
                if not all(map(filter_function, key)):
                    raise ValueError(
                        "Invalid argument type, expected a slice, an int, or "
                        "a list of indexes."
                    )
                # no repeated elements
                if len(key) != len(set(key)):
                    raise ValueError("Repeated indexes are not supported.")
        else:
            raise ValueError(
                "Invalid argument type, expected a slice, an int, or a list "
                "of indexes, got {}".format(type(key))
            )

        mask = np.full(self.modes_activation_bitmask.shape, False)
        mask[key] = True

        shallow_copy = copy(self)
        shallow_copy._allocate_modes_bitmask_proxy()
        shallow_copy.modes_activation_bitmask = mask

        return shallow_copy

    @property
    def original_time(self):
        """
        A dictionary which contains information about the time window used to
        fit this DMD instance.

        Inside the dictionary:

        ======  ====================================================================================
        Key     Value
        ======  ====================================================================================
        `t0`    Time of the first input snapshot (0 by default).
        `tend`  Time of the last input snapshot (usually corresponds to the number of snapshots).
        `dt`    Timestep between two snapshots (1 by default).
        ======  ====================================================================================

        :return: A dict which contains info about the input time frame.
        :rtype: dict
        """
        if self._original_time is None:
            raise RuntimeError(
                """
_set_initial_time_dictionary() has not been called, did you call fit()?"""
            )
        return self._original_time

    @property
    def dmd_time(self):
        """
        A dictionary which contains information about the time window used to
        reconstruct/predict using this DMD instance. By default this is equal
        to :func:`original_time`.

        Inside the dictionary:

        ======  ====================================================================================
        Key     Value
        ======  ====================================================================================
        `t0`    Time of the first output snapshot.
        `tend`  Time of the last output snapshot.
        `dt`    Timestep between two snapshots.
        ======  ====================================================================================

        :return: A dict which contains info about the input time frame.
        :rtype: dict
        """
        if self._dmd_time is None:
            raise RuntimeError(
                """
_set_initial_time_dictionary() has not been called, did you call fit()?"""
            )
        return self._dmd_time

    @dmd_time.setter
    def dmd_time(self, value):
        self._dmd_time = deepcopy(value)

    def _set_initial_time_dictionary(self, time_dict):
        """
        Set the initial values for the class fields `time_dict` and
        `original_time`. This is usually called in `fit()` and never again.

        :param time_dict: Initial time dictionary for this DMD instance.
        :type time_dict: dict
        """
        if not (
            "t0" in time_dict and "tend" in time_dict and "dt" in time_dict
        ):
            raise ValueError(
                'time_dict must contain the keys "t0", "tend" and "dt".'
            )
        if len(time_dict) > 3:
            raise ValueError(
                'time_dict must contain only the keys "t0", "tend" and "dt".'
            )

        self._original_time = DMDTimeDict(dict(time_dict))
        self._dmd_time = DMDTimeDict(dict(time_dict))

    def fit(self, X):
        """
        Abstract method to fit the snapshots matrices.

        Not implemented, it has to be implemented in subclasses.
        """
        name = self.__class__.__name__
        msg = f"Subclass must implement abstract method {name}.fit"
        raise NotImplementedError(msg)

    def _reset(self):
        """
        Reset this instance. Should be called in :func:`fit`.
        """
        self._modes_activation_bitmask_proxy = None
        self._b = None
        self._snapshots_holder = None

    def save(self, fname):
        """
        Save the object to `fname` using the pickle module.

        :param str fname: the name of file where the reduced order model will
            be saved.

        Example:

        >>> from pydmd import DMD
        >>> dmd = DMD(...) #  Construct here the rom
        >>> dmd.fit(...)
        >>> dmd.save('pydmd.dmd')
        """
        with open(fname, "wb") as output:
            pickle.dump(self, output, pickle.HIGHEST_PROTOCOL)

    @staticmethod
    def load(fname):
        """
        Load the object from `fname` using the pickle module.

        :return: The `ReducedOrderModel` loaded

        Example:

        >>> from pydmd import DMD
        >>> dmd = DMD.load('pydmd.dmd')
        >>> print(dmd.reconstructed_data)
        """
        with open(fname, "rb") as output:
            return pickle.load(output)

    def _optimal_dmd_matrices(self):
        # compute the vandermonde matrix
        linalg_module = build_linalg_module(self.eigs)
        vander = linalg_module.vander(self.eigs, len(self.dmd_timesteps), True)

        a = linalg_module.dot(self.modes.conj().swapaxes(-1, -2), self.modes)
        b = linalg_module.dot(vander, vander.conj().swapaxes(-1, -2)).conj()
        P = linalg_module.multiply_elementwise(a, b)

        if self._exact:
<<<<<<< HEAD
            vsm = linalg_module.multi_dot((vander, self.snapshots.conj().swapaxes(-1, -2), self.modes))
            q = linalg_module.extract_diagonal(vsm).conj()
        else:
            _, s, V = compute_svd(self.snapshots[..., :-1], self.modes.shape[-1])

            s_conj = linalg_module.diag_matrix(s).conj()
            s_conj, V, vander = linalg_module.to(self.operator.eigenvectors, s_conj, V, vander)
            vVse = linalg_module.multi_dot((vander[..., :-1], V, s_conj, self.operator.eigenvectors))
            q = linalg_module.extract_diagonal(vVse).conj()
=======
            q = np.conj(
                np.diag(
                    np.linalg.multi_dot(
                        [vander, self.snapshots.conj().T, self.modes]
                    )
                )
            )
        else:
            _, s, V = compute_svd(self.snapshots[:, :-1], self.modes.shape[-1])

            q = np.conj(
                np.diag(
                    np.linalg.multi_dot(
                        [
                            vander[:, :-1],
                            V,
                            np.diag(s).conj(),
                            self.operator.eigenvectors,
                        ]
                    )
                )
            )
>>>>>>> 8ce0133e

        return P, q

    def _compute_amplitudes(self):
        """
        Compute the amplitude coefficients. If `self._opt` is False the
        amplitudes are computed by minimizing the error between the modes and
        the first snapshot; if `self._opt` is True the amplitudes are computed
        by minimizing the error between the modes and all the snapshots, at the
        expense of bigger computational cost.

        This method uses the class variables self.snapshots (for the
        snapshots), self.modes and self.eigs.

        :return: the amplitudes array
        :rtype: numpy.ndarray

        References for optimal amplitudes:
        Jovanovic et al. 2014, Sparsity-promoting dynamic mode decomposition,
        https://hal-polytechnique.archives-ouvertes.fr/hal-00995141/document
        """
        linalg_module = build_linalg_module(self.modes)
        if isinstance(self._opt, bool) and self._opt:
            A, b = self._optimal_dmd_matrices()
            a = linalg_module.solve(A, b)
        else:
            if isinstance(self._opt, bool):
                amplitudes_snapshot_index = 0
            else:
                amplitudes_snapshot_index = self._opt

            selected_snapshots = self.snapshots[..., amplitudes_snapshot_index]
            a = linalg_module.lstsq(
                self.modes,
                linalg_module.to(self.modes, selected_snapshots),
                rcond=None,
            )

        return a


class DMDTimeDict(dict):
    def __setitem__(self, key, value):
        if key in ["t0", "tend", "dt"]:
            dict.__setitem__(self, key, value)
        else:
            raise KeyError(
                """DMDBase.dmd_time accepts only the following keys: "t0",
"tend", "dt", {} is not allowed.""".format(
                    key
                )
            )

    def __eq__(self, o):
        if isinstance(o, dict):
            return all(map(lambda s: o[s] == self[s], ["t0", "tend", "dt"]))
        return False<|MERGE_RESOLUTION|>--- conflicted
+++ resolved
@@ -7,6 +7,7 @@
 from copy import copy, deepcopy
 
 import numpy as np
+from past.utils import old_div
 
 from .dmdoperator import DMDOperator
 from pydmd.linalg import build_linalg_module
@@ -204,7 +205,7 @@
             self.dmd_time["t0"],
             self.dmd_time["tend"] + self.dmd_time["dt"],
             self.dmd_time["dt"],
-            device=linalg_module.device(self.snapshots)
+            device=linalg_module.device(self.snapshots),
         )
 
     @property
@@ -220,7 +221,7 @@
             self.original_time["t0"],
             self.original_time["tend"] + self.original_time["dt"],
             self.original_time["dt"],
-            device=linalg_module.device(self.snapshots)
+            device=linalg_module.device(self.snapshots),
         )
 
     @property
@@ -287,9 +288,10 @@
         temp = linalg_module.repeat(
             self.eigs[..., None], self.dmd_timesteps.shape[0], axis=-1
         )
-        tpow = (
-            self.dmd_timesteps - self.original_time["t0"]
-        ) / self.original_time["dt"]
+        tpow = old_div(
+            self.dmd_timesteps - self.original_time["t0"],
+            self.original_time["dt"],
+        )
 
         # The new formula is x_(k+j) = \Phi \Lambda^k \Phi^(-1) x_j.
         # Since j is fixed, for a given snapshot "u" we have the following
@@ -668,40 +670,23 @@
         P = linalg_module.multiply_elementwise(a, b)
 
         if self._exact:
-<<<<<<< HEAD
-            vsm = linalg_module.multi_dot((vander, self.snapshots.conj().swapaxes(-1, -2), self.modes))
+            vsm = linalg_module.multi_dot(
+                (vander, self.snapshots.conj().swapaxes(-1, -2), self.modes)
+            )
             q = linalg_module.extract_diagonal(vsm).conj()
         else:
-            _, s, V = compute_svd(self.snapshots[..., :-1], self.modes.shape[-1])
+            _, s, V = compute_svd(
+                self.snapshots[..., :-1], self.modes.shape[-1]
+            )
 
             s_conj = linalg_module.diag_matrix(s).conj()
-            s_conj, V, vander = linalg_module.to(self.operator.eigenvectors, s_conj, V, vander)
-            vVse = linalg_module.multi_dot((vander[..., :-1], V, s_conj, self.operator.eigenvectors))
+            s_conj, V, vander = linalg_module.to(
+                self.operator.eigenvectors, s_conj, V, vander
+            )
+            vVse = linalg_module.multi_dot(
+                (vander[..., :-1], V, s_conj, self.operator.eigenvectors)
+            )
             q = linalg_module.extract_diagonal(vVse).conj()
-=======
-            q = np.conj(
-                np.diag(
-                    np.linalg.multi_dot(
-                        [vander, self.snapshots.conj().T, self.modes]
-                    )
-                )
-            )
-        else:
-            _, s, V = compute_svd(self.snapshots[:, :-1], self.modes.shape[-1])
-
-            q = np.conj(
-                np.diag(
-                    np.linalg.multi_dot(
-                        [
-                            vander[:, :-1],
-                            V,
-                            np.diag(s).conj(),
-                            self.operator.eigenvectors,
-                        ]
-                    )
-                )
-            )
->>>>>>> 8ce0133e
 
         return P, q
 
