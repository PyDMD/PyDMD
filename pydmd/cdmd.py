--- conflicted
+++ resolved
@@ -207,13 +207,9 @@
         :param X: the input snapshots.
         :type X: numpy.ndarray or iterable
         """
-<<<<<<< HEAD
-        self._snapshots, self._snapshots_shape = prepare_snapshots(X)
-=======
         self.reset()
 
-        self._snapshots = self._col_major_2darray(X)
->>>>>>> b9062fdb
+        self._snapshots = prepare_snapshots(X)
 
         compressed_snapshots = self._compress_snapshots()
 
