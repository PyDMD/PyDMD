--- conflicted
+++ resolved
@@ -10,13 +10,9 @@
 
 from .dmdbase import DMDBase
 from .dmdoperator import DMDOperator
-<<<<<<< HEAD
 from .linalg import build_linalg_module
-from .utils import compute_svd, compute_tlsq, prepare_snapshots
-=======
+from .utils import compute_svd, compute_tlsq
 from .snapshots import Snapshots
-from .utils import compute_svd, compute_tlsq
->>>>>>> b555c9d8
 
 
 class CDMDOperator(DMDOperator):
@@ -185,11 +181,7 @@
         :rtype: numpy.ndarray
         """
 
-<<<<<<< HEAD
-        C_shape = (self._snapshots.shape[-1], self._snapshots.shape[-2])
-=======
-        C_shape = (self.snapshots.shape[1], self.snapshots.shape[0])
->>>>>>> b555c9d8
+        C_shape = (self.snapshots.shape[-1], self.snapshots.shape[-2])
         if isinstance(self.compression_matrix, np.ndarray):
             C = self.compression_matrix
         elif self.compression_matrix == 'uniform':
@@ -203,15 +195,11 @@
             C[np.arange(self.snapshots.shape[1]),
               np.random.choice(*self.snapshots.shape, replace=False)] = 1.
 
-        linalg_module = build_linalg_module(self._snapshots)
-        C = linalg_module.to(self._snapshots, C)
+        linalg_module = build_linalg_module(self.snapshots)
+        C = linalg_module.to(self.snapshots, C)
 
         # compress the matrix
-<<<<<<< HEAD
-        Y = linalg_module.dot(C, self._snapshots)
-=======
-        Y = C.dot(self.snapshots)
->>>>>>> b555c9d8
+        Y = linalg_module.dot(C, self.snapshots)
 
         return Y
 
@@ -222,13 +210,7 @@
         :param X: the input snapshots.
         :type X: numpy.ndarray or iterable
         """
-<<<<<<< HEAD
-        self.reset()
-
-        self._snapshots = prepare_snapshots(X)
-=======
         self._reset()
->>>>>>> b555c9d8
 
         self._snapshots_holder = Snapshots(X)
         compressed_snapshots = self._compress_snapshots()
@@ -237,13 +219,8 @@
         X = compressed_snapshots[..., :-1]
         Y = compressed_snapshots[..., 1:]
 
-<<<<<<< HEAD
-        X, Y = compute_tlsq(X, Y, self.tlsq_rank)
-        self.operator.compute_operator(X, Y, self._snapshots[..., 1:])
-=======
         X, Y = compute_tlsq(X, Y, self._tlsq_rank)
-        self.operator.compute_operator(X, Y, self.snapshots[:, 1:])
->>>>>>> b555c9d8
+        self.operator.compute_operator(X, Y, self.snapshots[..., 1:])
 
         # Default timesteps
         self._set_initial_time_dictionary(
