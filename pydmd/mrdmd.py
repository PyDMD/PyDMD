"""
Derived module from dmdbase.py for multi-resolution dmd.

Reference:
- Kutz, J. Nathan, Xing Fu, and Steven L. Brunton. Multiresolution Dynamic Mode
Decomposition. SIAM Journal on Applied Dynamical Systems 15.2 (2016): 713-735.
"""
from copy import deepcopy
from functools import partial

import numpy as np
<<<<<<< HEAD
from past.utils import old_div
=======
from scipy.linalg import block_diag
>>>>>>> 8ce0133e

from .dmd_modes_tuner import select_modes
from .dmdbase import DMDBase
from pydmd.linalg import build_linalg_module, cast_as_array
from .snapshots import Snapshots


class BinaryTree:
    """Simple Binary tree"""

    def __init__(self, depth):
        self.depth = depth
        self.tree = [None] * len(self)

    def __len__(self):
        return 2 ** (self.depth + 1) - 1

    def __getitem__(self, val):
        level_, bin_ = val
        if level_ > self.depth:
            raise ValueError(
                """The level input parameter ({}) has to be less or equal than
                the max_level ({}). Remember that the starting
                index is 0""".format(
                    level_, self.depth
                )
            )

        if bin_ >= 2**level_:
            raise ValueError("Invalid node")

        return self.tree[2**level_ + bin_ - 1]

    def __setitem__(self, val, item):
        level_, bin_ = val
        self.tree[2**level_ + bin_ - 1] = item

    def __iter__(self):
        return self.tree.__iter__()

    @property
    def levels(self):
        return tuple(range(self.depth + 1))

    def index_leaves(self, level):
<<<<<<< HEAD
        return tuple(range(0, 2**level))
=======
        return range(0, 2**level)
>>>>>>> 8ce0133e


class MrDMD(DMDBase):
    """
    Multi-resolution Dynamic Mode Decomposition

    :param dmd: DMD instance(s) used to analyze the snapshots provided. See also
        the documentation for :meth:`_dmd_builder`.
    :type dmd: DMDBase or list or tuple or function
    :param int max_cycles: the maximum number of mode oscillations in any given
        time scale. Default is 1.
    :param int max_level: the maximum level (inclusive). For instance,
        `max_level=4` means that we are going to have levels `0`, `1`, `2`, `3`
        and `4`. Default is 2.
    """

    def __init__(self, dmd, max_level=2, max_cycles=1):
        self.dmd = dmd
        self.max_cycles = max_cycles
        self.max_level = max_level
        self._build_tree()

    def __iter__(self):
        return self.dmd_tree.__iter__()

    @property
    def modes(self):
        """
        Get the matrix containing the DMD modes, stored by column.

        :return: the matrix containing the DMD modes.
        :rtype: numpy.ndarray
        """
        linalg_module = build_linalg_module(self.snapshots)
        return linalg_module.cat(
            tuple(self.partial_modes(i) for i in range(self.max_level + 1)),
            axis=-1,
        )

    @property
    def dynamics(self):
        """
        Get the time evolution of each mode.

        :return: the matrix that contains all the time evolution, stored by
                row.
        :rtype: numpy.ndarray
        """
        linalg_module = build_linalg_module(self.snapshots)
        return linalg_module.cat(
            tuple(self.partial_dynamics(i) for i in range(self.max_level + 1)),
            axis=-2,
        )

    @property
    def eigs(self):
        """
        Get the eigenvalues of A tilde.

        :return: the eigenvalues from the eigendecomposition of `atilde`.
        :rtype: numpy.ndarray
        """
        linalg_module = build_linalg_module(self.snapshots)
        return linalg_module.cat(tuple(dmd.eigs for dmd in self), axis=-1)

    @property
    def modes_activation_bitmask(self):
        raise RuntimeError("This feature has not been implemented yet.")

    @modes_activation_bitmask.setter
    def modes_activation_bitmask(self, value):
        raise RuntimeError("This feature has not been implemented yet.")

    @property
    def reconstructed_data(self):
        """
        Get the reconstructed data.

        :return: the matrix that contains the reconstructed snapshots.
        :rtype: numpy.ndarray
        """
        linalg_module = build_linalg_module(self.snapshots)
        return cast_as_array(
            [
                linalg_module.cat(
                    tuple(
                        self.dmd_tree[level, leaf].reconstructed_data
                        for leaf in self.dmd_tree.index_leaves(level)
                    ),
                    -1,
                )
                for level in self.dmd_tree.levels
            ]
        ).sum(0)

    def _dmd_builder(self):
        """
        Builds a function which takes in input a level and a leaf count
        (i.e. coordinates inside the binary tree) and produces an appropriate
        DMD instance according to the criteria specified in `self.dmd`.

        Criteria supported:

        - A function which takes two parameters `level` and `leaf`;
        - List/tuple of DMD instances (length must be equal to `max_level+1`);
        - A DMD instance (which is used for all the levels and leaves).

        Example 0 (one DMD):

        .. code-block:: python

            >>> # this SpDMD is used for all the levels, for all the leaves
            >>> MrDMD(dmd=SpDMD(), max_level=5).fit(X)

        Example 1 (simple function which adapts the parameter d of HankelDMD
        to the current level of the tree):

        .. code-block:: python

            >>> def build_dmds(level, leaf):
            ...     d = 30 - 2*level
            ...     return HankelDMD(d=d)
            >>> MrDMD(dmd=build_dmds, max_level=5).fit(X)

        Example 2 (we use a different kind of DMD if we are near the middle part
        of the time window):

        .. code-block:: python

            >>> # you can name the function however you prefer
            >>> def my_dmds(level, leaf):
            ...     level_size = pow(2,level)
            ...     distance_from_middle = abs(leaf - level_size // 2)
            ...     # we choose 2 as a random threshold
            ...     if distance_from_middle < 2:
            ...         return HankelDMD(d=5)
            ...     else:
            ...         return DMD(svd_rank=3)
            >>> MrDMD(dmd=my_dmds, max_level=5).fit(X)

        Example 3 (tuple of DMDs):

        .. code-block:: python

            >>> dmds_list = [DMD(svd_rank=10) for i in range(6) if i < 3
                                else DMD(svd_rank=2)]
            >>> MrDMD(dmd=dmds_list, max_level=5).fit(X)

        :return: A function which can be used to spawn DMD instances according
            to the level and leaf.
        :rtype: func
        """
        if callable(self.dmd):
            builder_func = self.dmd
        elif isinstance(self.dmd, (list, tuple)):
            if len(self.dmd) != self.max_level + 1:
                raise ValueError(
                    """
Expected one item per level, got {} out of {} levels.""".format(
                        len(self.dmd), self.max_level
                    )
                )

            def builder_func(level, *args):
                return deepcopy(self.dmd[level])

        elif isinstance(self.dmd, DMDBase):

            def builder_func(*args):
                return deepcopy(self.dmd)

        return builder_func

    def _build_tree(self):
        """
        Build the internal binary tree that contain the DMD subclasses.
        """
        self.dmd_tree = BinaryTree(self.max_level)

        # we build a function which takes the level and leaf and returns a DMD
        builder_func = self._dmd_builder()

        # Empty init
        for level in self.dmd_tree.levels:
            for leaf in self.dmd_tree.index_leaves(level):
                # we construct the dmd before in order to trigger a better
                # exception in case the function fails (otherwise it would
                # be an IndexError)
                self.dmd_tree[level, leaf] = builder_func(level, leaf)

    def time_window_bins(self, t0, tend):
        """
        Find which bins are embedded (partially or totally) in a given
        time window.

        :param float t0: start time of the window.
        :param float tend: end time of the window.
        :return: indexes of the bins seen by the time window.
        :rtype: numpy.ndarray
        """
        indexes = []
        for level in self.dmd_tree.levels:
            for leaf in self.dmd_tree.index_leaves(level):
                local_times = self.partial_time_interval(level, leaf)
                if (
                    local_times["t0"] <= t0 < local_times["tend"]
                    or local_times["t0"] < tend <= local_times["tend"]
                    or (t0 <= local_times["t0"] and tend >= local_times["tend"])
                ):
                    indexes.append((level, leaf))

        indexes = np.unique(indexes, axis=0)
        return indexes

    def time_window_eigs(self, t0, tend):
        """
        Get the eigenvalues relative to the modes of the bins embedded
        (partially or totally) in a given time window.

        :param float t0: start time of the window.
        :param float tend: end time of the window.
        :return: the eigenvalues for that time window.
        :rtype: numpy.ndarray
        """
        indexes = self.time_window_bins(t0, tend)
        linalg_module = build_linalg_module(self.snapshots)
        return linalg_module.cat(
            tuple(self.dmd_tree[idx].eigs for idx in indexes), -1
        )

    def time_window_frequency(self, t0, tend):
        """
        Get the frequencies relative to the modes of the bins embedded
        (partially or totally) in a given time window.

        :param float t0: start time of the window.
        :param float tend: end time of the window.
        :return: the frequencies for that time window.
        :rtype: numpy.ndarray
        """
        indexes = self.time_window_bins(t0, tend)
<<<<<<< HEAD
        linalg_module = build_linalg_module(self.snapshots)
        return linalg_module.cat(
            tuple(self.dmd_tree[idx].frequency for idx in indexes), -1
        )
=======
        return np.concatenate([self.dmd_tree[idx].frequency for idx in indexes])
>>>>>>> 8ce0133e

    def time_window_growth_rate(self, t0, tend):
        """
        Get the growth rate values relative to the modes of the bins embedded
        (partially or totally) in a given time window.

        :param float t0: start time of the window.
        :param float tend: end time of the window.
        :return: the Floquet values for that time window.
        :rtype: numpy.ndarray
        """
        indexes = self.time_window_bins(t0, tend)
        linalg_module = build_linalg_module(self.snapshots)
        return linalg_module.cat(
            tuple(self.dmd_tree[idx].growth_rate for idx in indexes), -1
        )

    def time_window_amplitudes(self, t0, tend):
        """
        Get the amplitudes relative to the modes of the bins embedded
        (partially or totally) in a given time window.

        :param float t0: start time of the window.
        :param float tend: end time of the window.
        :return: the amplitude of the modes for that time window.
        :rtype: numpy.ndarray
        """
        indexes = self.time_window_bins(t0, tend)
        linalg_module = build_linalg_module(self.snapshots)
        return linalg_module.cat(
            tuple(self.dmd_tree[idx].amplitudes for idx in indexes), -1
        )

    def partial_modes(self, level, node=None):
        """
        Return the modes at the specific `level` and at the specific `node`; if
        `node` is not specified, the method returns all the modes of the given
        `level` (all the nodes).

        :param int level: the index of the level from where the modes are
            extracted.
        :param int node: the index of the node from where the modes are
            extracted; if None, the modes are extracted from all the nodes of
            the given level. Default is None.

        :return: the selected modes stored by columns
        :rtype: numpy.ndarray
        """
        leaves = self.dmd_tree.index_leaves(level) if node is None else [node]
        linalg_module = build_linalg_module(self.snapshots)
        return linalg_module.cat(
            tuple(self.dmd_tree[level, leaf].modes for leaf in leaves), -1
        )

    def partial_dynamics(self, level, node=None):
        """
        Return the time evolution of the specific `level` and of the specific
        `node`; if `node` is not specified, the method returns the time
        evolution of the given `level` (all the nodes). The dynamics are always
        reported to the original time window.

        :param int level: the index of the level from where the time evolution
            is extracted.
        :param int node: the index of the node from where the time evolution is
            extracted; if None, the time evolution is extracted from all the
            nodes of the given level. Default is None.

        :return: the selected dynamics stored by row
        :rtype: numpy.ndarray
        """
        leaves = self.dmd_tree.index_leaves(level) if node is None else [node]
        linalg_module = build_linalg_module(self.snapshots)
        return linalg_module.block_diag(
            *tuple(
                dmd.dynamics
                for dmd in map(lambda leaf: self.dmd_tree[level, leaf], leaves)
            )
        )

    def partial_eigs(self, level, node=None):
        """
        Return the eigenvalues of the specific `level` and of the specific
        `node`; if `node` is not specified, the method returns the eigenvalues
        of the given `level` (all the nodes).

        :param int level: the index of the level from where the eigenvalues is
            extracted.
        :param int node: the index of the node from where the eigenvalues is
            extracted; if None, the time evolution is extracted from all the
            nodes of the given level. Default is None.

        :return: the selected eigs
        :rtype: numpy.ndarray
        """
        leaves = self.dmd_tree.index_leaves(level) if node is None else [node]
        linalg_module = build_linalg_module(self.snapshots)
        return linalg_module.cat(
            tuple(self.dmd_tree[level, leaf].eigs for leaf in leaves), -1
        )

    def partial_reconstructed_data(self, level, node=None):
        """
        Return the reconstructed data computed using the modes and the time
        evolution at the specific `level` and at the specific `node`; if `node`
        is not specified, the method returns the reconstructed data
        of the given `level` (all the nodes).

        :param int level: the index of the level.
        :param int node: the index of the node from where the time evolution is
            extracted; if None, the time evolution is extracted from all the
            nodes of the given level. Default is None.

        :return: the selected reconstruction from dmd operators
        :rtype: numpy.ndarray
        """
        modes = self.partial_modes(level, node)
        dynamics = self.partial_dynamics(level, node)

        linalg_module = build_linalg_module(self.snapshots)
        return linalg_module.dot(modes, dynamics)

    def partial_time_interval(self, level, leaf):
        """
        Evaluate the start and end time and the period of a given bin.

        :param int level: the level in the binary tree.
        :param int node: the node id.
        :return: the start and end time and the period of the bin
        :rtype: dictionary
        """
        if level > self.max_level:
            raise ValueError(
                "The level input parameter ({}) has to be less than the "
                "max_level ({}). Remember that the starting index is 0".format(
                    level, self.max_level
                )
            )

        if leaf >= 2**level:
            raise ValueError("Invalid node")

        full_period = self.original_time["tend"] - self.original_time["t0"]
        period = full_period / 2**level
        t0 = self.original_time["t0"] + period * leaf
        tend = t0 + period
        return {"t0": t0, "tend": tend, "delta": period}

    def enumerate(self):
        """

        Example:

        >>> mrdmd = MrDMD(DMD())
        >>> mrdmd.fit(X)
        >>> for level, leaf, dmd in mrdmd:
        >>>     print(level, leaf, dmd.eigs)

        """
        for level in self.dmd_tree.levels:
            for leaf in self.dmd_tree.index_leaves(level):
                yield level, leaf, self.dmd_tree[level, leaf]

    def fit(self, X, batch=False):
        """
        Compute the Dynamic Modes Decomposition to the input data.

        :param X: the input snapshots.
        :type X: numpy.ndarray or iterable
        """
        self._reset()

        self._snapshots_holder = Snapshots(X, batch=batch)
        linalg_module = build_linalg_module(self.snapshots)

        # Redefine max level if it is too big.
        lvl_threshold = (
            int(np.log(self.snapshots.shape[-1] / 4.0) / np.log(2.0)) + 1
        )
        if self.max_level > lvl_threshold:
            self.max_level = lvl_threshold
            self._build_tree()
            print(
                "Too many levels... "
                "Redefining `max_level` to {}".format(self.max_level)
            )

        def slow_modes(dmd, rho):
            return linalg_module.abs(linalg_module.log(dmd.eigs)) < rho * 2 * np.pi

        X = linalg_module.new_array(self.snapshots)
        for level in self.dmd_tree.levels:
            n_leaf = 2**level
<<<<<<< HEAD
            Xs = linalg_module.array_split(X, n_leaf, axis=-1)
=======
            Xs = np.array_split(X, n_leaf, axis=1)
>>>>>>> 8ce0133e

            for leaf, x in enumerate(Xs):
                current_dmd = self.dmd_tree[level, leaf]
                current_dmd.fit(x, batch=batch)

<<<<<<< HEAD
                rho = old_div(float(self.max_cycles), x.shape[-1])
=======
                rho = self.max_cycles / x.shape[1]
>>>>>>> 8ce0133e
                slow_modes_selector = partial(slow_modes, rho=rho)

                select_modes(current_dmd, slow_modes_selector)

            newX = linalg_module.cat(
                tuple(
                    self.dmd_tree[level, leaf].reconstructed_data
                    for leaf in self.dmd_tree.index_leaves(level)
                ), axis=-1
            )
            X = X - linalg_module.to(X, newX)

        self._set_initial_time_dictionary(
            dict(t0=0, tend=self.snapshots.shape[-1], dt=1)
        )

        return self<|MERGE_RESOLUTION|>--- conflicted
+++ resolved
@@ -9,11 +9,6 @@
 from functools import partial
 
 import numpy as np
-<<<<<<< HEAD
-from past.utils import old_div
-=======
-from scipy.linalg import block_diag
->>>>>>> 8ce0133e
 
 from .dmd_modes_tuner import select_modes
 from .dmdbase import DMDBase
@@ -59,11 +54,7 @@
         return tuple(range(self.depth + 1))
 
     def index_leaves(self, level):
-<<<<<<< HEAD
         return tuple(range(0, 2**level))
-=======
-        return range(0, 2**level)
->>>>>>> 8ce0133e
 
 
 class MrDMD(DMDBase):
@@ -305,14 +296,10 @@
         :rtype: numpy.ndarray
         """
         indexes = self.time_window_bins(t0, tend)
-<<<<<<< HEAD
         linalg_module = build_linalg_module(self.snapshots)
         return linalg_module.cat(
             tuple(self.dmd_tree[idx].frequency for idx in indexes), -1
         )
-=======
-        return np.concatenate([self.dmd_tree[idx].frequency for idx in indexes])
->>>>>>> 8ce0133e
 
     def time_window_growth_rate(self, t0, tend):
         """
@@ -500,26 +487,20 @@
             )
 
         def slow_modes(dmd, rho):
-            return linalg_module.abs(linalg_module.log(dmd.eigs)) < rho * 2 * np.pi
+            return (
+                linalg_module.abs(linalg_module.log(dmd.eigs)) < rho * 2 * np.pi
+            )
 
         X = linalg_module.new_array(self.snapshots)
         for level in self.dmd_tree.levels:
             n_leaf = 2**level
-<<<<<<< HEAD
             Xs = linalg_module.array_split(X, n_leaf, axis=-1)
-=======
-            Xs = np.array_split(X, n_leaf, axis=1)
->>>>>>> 8ce0133e
 
             for leaf, x in enumerate(Xs):
                 current_dmd = self.dmd_tree[level, leaf]
                 current_dmd.fit(x, batch=batch)
 
-<<<<<<< HEAD
-                rho = old_div(float(self.max_cycles), x.shape[-1])
-=======
                 rho = self.max_cycles / x.shape[1]
->>>>>>> 8ce0133e
                 slow_modes_selector = partial(slow_modes, rho=rho)
 
                 select_modes(current_dmd, slow_modes_selector)
@@ -528,7 +509,8 @@
                 tuple(
                     self.dmd_tree[level, leaf].reconstructed_data
                     for leaf in self.dmd_tree.index_leaves(level)
-                ), axis=-1
+                ),
+                axis=-1,
             )
             X = X - linalg_module.to(X, newX)
 
