--- conflicted
+++ resolved
@@ -460,13 +460,9 @@
         :param X: the input snapshots.
         :type X: numpy.ndarray or iterable
         """
-<<<<<<< HEAD
         self.reset()
 
-        self._snapshots, self._snapshots_shape = self._col_major_2darray(X)
-=======
         self._snapshots = self._col_major_2darray(X)
->>>>>>> df493d90
 
         # Redefine max level if it is too big.
         lvl_threshold = (
