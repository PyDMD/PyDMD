"""
Derived module from dmdbase.py for classic dmd.
"""

import numpy as np

from .dmdbase import DMDBase
<<<<<<< HEAD
from .linalg import assert_same_linalg_type, build_linalg_module
from .utils import compute_tlsq, prepare_snapshots
=======
from .snapshots import Snapshots
from .utils import compute_tlsq
>>>>>>> b555c9d8


class DMD(DMDBase):
    """
    Dynamic Mode Decomposition

    :param svd_rank: the rank for the truncation; If 0, the method computes the
        optimal rank and uses it for truncation; if positive interger, the
        method uses the argument for the truncation; if float between 0 and 1,
        the rank is the number of the biggest singular values that are needed
        to reach the 'energy' specified by `svd_rank`; if -1, the method does
        not compute truncation.
    :type svd_rank: int or float
    :param int tlsq_rank: rank truncation computing Total Least Square. Default
        is 0, that means TLSQ is not applied.
    :param bool exact: flag to compute either exact DMD or projected DMD.
        Default is False.
    :param opt: argument to control the computation of DMD modes amplitudes.
        See :class:`DMDBase`. Default is False.
    :type opt: bool or int
    :param rescale_mode: Scale Atilde as shown in
            10.1016/j.jneumeth.2015.10.010 (section 2.4) before computing its
            eigendecomposition. None means no rescaling, 'auto' means automatic
            rescaling using singular values, otherwise the scaling factors.
    :type rescale_mode: {'auto'} or None or numpy.ndarray
    :param bool forward_backward: If True, the low-rank operator is computed
        like in fbDMD (reference: https://arxiv.org/abs/1507.02264). Default is
        False.
    :param sorted_eigs: Sort eigenvalues (and modes/dynamics accordingly) by
        magnitude if `sorted_eigs='abs'`, by real part (and then by imaginary
        part to break ties) if `sorted_eigs='real'`. Default: False.
    :type sorted_eigs: {'real', 'abs'} or False
    :param tikhonov_regularization: Tikhonov parameter for the regularization.
        If `None`, no regularization is applied, if `float`, it is used as the
        :math:`\lambda` tikhonov parameter.
    :type tikhonov_regularization: int or float
    """

    def fit(self, X):
        """
        Compute the Dynamic Modes Decomposition to the input data.

        :param X: the input snapshots.
        :type X: numpy.ndarray or iterable
        """
        self._reset()

<<<<<<< HEAD
        self._snapshots = prepare_snapshots(X)

        n_samples = self._snapshots.shape[-1]
        X = self._snapshots[..., :-1]
        Y = self._snapshots[..., 1:]
=======
        self._snapshots_holder = Snapshots(X)

        n_samples = self.snapshots.shape[1]
        X = self.snapshots[:, :-1]
        Y = self.snapshots[:, 1:]
>>>>>>> b555c9d8

        X, Y = compute_tlsq(X, Y, self._tlsq_rank)
        self._svd_modes, _, _ = self.operator.compute_operator(X, Y)

        # Default timesteps
        self._set_initial_time_dictionary(
            {"t0": 0, "tend": n_samples - 1, "dt": 1}
        )

        self._b = self._compute_amplitudes()

        return self

    def predict(self, X):
        """
        Predict the output Y given the input X using the fitted DMD model.

        :param numpy.ndarray X: the input vector.
        :return: one time-step ahead predicted output.
        :rtype: numpy.ndarray
        """
        assert_same_linalg_type(X, self.modes)
        
        linalg_module = build_linalg_module(X)
        return linalg_module.multi_dot(
            (self.modes, linalg_module.diag_matrix(self.eigs),
                linalg_module.pinv(self.modes), X)
        )<|MERGE_RESOLUTION|>--- conflicted
+++ resolved
@@ -5,13 +5,9 @@
 import numpy as np
 
 from .dmdbase import DMDBase
-<<<<<<< HEAD
 from .linalg import assert_same_linalg_type, build_linalg_module
-from .utils import compute_tlsq, prepare_snapshots
-=======
 from .snapshots import Snapshots
 from .utils import compute_tlsq
->>>>>>> b555c9d8
 
 
 class DMD(DMDBase):
@@ -59,19 +55,11 @@
         """
         self._reset()
 
-<<<<<<< HEAD
-        self._snapshots = prepare_snapshots(X)
-
-        n_samples = self._snapshots.shape[-1]
-        X = self._snapshots[..., :-1]
-        Y = self._snapshots[..., 1:]
-=======
         self._snapshots_holder = Snapshots(X)
 
-        n_samples = self.snapshots.shape[1]
-        X = self.snapshots[:, :-1]
-        Y = self.snapshots[:, 1:]
->>>>>>> b555c9d8
+        n_samples = self.snapshots.shape[-1]
+        X = self.snapshots[..., :-1]
+        Y = self.snapshots[..., 1:]
 
         X, Y = compute_tlsq(X, Y, self._tlsq_rank)
         self._svd_modes, _, _ = self.operator.compute_operator(X, Y)
