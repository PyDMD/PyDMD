"""
Derived module from dmdbase.py for classic dmd.
"""

import numpy as np

from .dmdbase import DMDBase
from .linalg import assert_same_linalg_type, build_linalg_module
from .utils import compute_tlsq, prepare_snapshots


class DMD(DMDBase):
    """
    Dynamic Mode Decomposition

    :param svd_rank: the rank for the truncation; If 0, the method computes the
        optimal rank and uses it for truncation; if positive interger, the
        method uses the argument for the truncation; if float between 0 and 1,
        the rank is the number of the biggest singular values that are needed
        to reach the 'energy' specified by `svd_rank`; if -1, the method does
        not compute truncation.
    :type svd_rank: int or float
    :param int tlsq_rank: rank truncation computing Total Least Square. Default
        is 0, that means TLSQ is not applied.
    :param bool exact: flag to compute either exact DMD or projected DMD.
        Default is False.
    :param opt: argument to control the computation of DMD modes amplitudes.
        See :class:`DMDBase`. Default is False.
    :type opt: bool or int
    :param rescale_mode: Scale Atilde as shown in
            10.1016/j.jneumeth.2015.10.010 (section 2.4) before computing its
            eigendecomposition. None means no rescaling, 'auto' means automatic
            rescaling using singular values, otherwise the scaling factors.
    :type rescale_mode: {'auto'} or None or numpy.ndarray
    :param bool forward_backward: If True, the low-rank operator is computed
        like in fbDMD (reference: https://arxiv.org/abs/1507.02264). Default is
        False.
    :param sorted_eigs: Sort eigenvalues (and modes/dynamics accordingly) by
        magnitude if `sorted_eigs='abs'`, by real part (and then by imaginary
        part to break ties) if `sorted_eigs='real'`. Default: False.
    :type sorted_eigs: {'real', 'abs'} or False
    :param tikhonov_regularization: Tikhonov parameter for the regularization.
        If `None`, no regularization is applied, if `float`, it is used as the
        :math:`\lambda` tikhonov parameter.
    :type tikhonov_regularization: int or float
    """

    def fit(self, X):
        """
        Compute the Dynamic Modes Decomposition to the input data.

        :param X: the input snapshots.
        :type X: numpy.ndarray or iterable
        """
<<<<<<< HEAD
        self._snapshots, self._snapshots_shape = prepare_snapshots(X)
=======
        self.reset()

        self._snapshots = self._col_major_2darray(X)
>>>>>>> b9062fdb

        n_samples = self._snapshots.shape[1]
        X = self._snapshots[:, :-1]
        Y = self._snapshots[:, 1:]

        X, Y = compute_tlsq(X, Y, self.tlsq_rank)
        self._svd_modes, _, _ = self.operator.compute_operator(X, Y)

        # Default timesteps
        self._set_initial_time_dictionary(
            {"t0": 0, "tend": n_samples - 1, "dt": 1}
        )

        self._b = self._compute_amplitudes()

        return self

    def predict(self, X):
        """
        Predict the output Y given the input X using the fitted DMD model.

        :param numpy.ndarray X: the input vector.
        :return: one time-step ahead predicted output.
        :rtype: numpy.ndarray
        """
        assert_same_linalg_type(X, self.modes)
        
        linalg_module = build_linalg_module(X)
        return linalg_module.multi_dot(
            (self.modes, linalg_module.diag(self.eigs),
                linalg_module.pinv(self.modes), X)
        )<|MERGE_RESOLUTION|>--- conflicted
+++ resolved
@@ -52,13 +52,9 @@
         :param X: the input snapshots.
         :type X: numpy.ndarray or iterable
         """
-<<<<<<< HEAD
-        self._snapshots, self._snapshots_shape = prepare_snapshots(X)
-=======
         self.reset()
 
-        self._snapshots = self._col_major_2darray(X)
->>>>>>> b9062fdb
+        self._snapshots = prepare_snapshots(X)
 
         n_samples = self._snapshots.shape[1]
         X = self._snapshots[:, :-1]
