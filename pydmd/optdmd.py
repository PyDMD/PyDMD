--- conflicted
+++ resolved
@@ -176,12 +176,8 @@
         self._svds = None
         self._input_space = None
         self._output_space = None
-<<<<<<< HEAD
-        self._input_snapshots, self._output_snapshots = None, None
-=======
         self._input_holder = None
         self._output_holder = None
->>>>>>> ade86692
 
     @property
     def factorization(self):
@@ -212,21 +208,11 @@
         self._reset()
 
         if Y is None:
-<<<<<<< HEAD
-            self._snapshots = self._col_major_2darray(X)
-=======
             self._snapshots_holder = Snapshots(X)
->>>>>>> ade86692
 
             X = self.snapshots[:, :-1]  # x = x[k]
             Y = self.snapshots[:, 1:]  # y = x[k+1]
         else:
-<<<<<<< HEAD
-            self._input_snapshots = self._col_major_2darray(X)
-            self._output_snapshots = self._col_major_2darray(Y)
-
-        X, Y = compute_tlsq(X, Y, self.tlsq_rank)
-=======
             self._input_holder = Snapshots(X)
             X = self._input_holder.snapshots
 
@@ -234,7 +220,6 @@
             Y = self._output_holder.snapshots
 
         X, Y = compute_tlsq(X, Y, self._tlsq_rank)
->>>>>>> ade86692
         Uz, Q = self.operator.compute_operator(X, Y)
 
         if self.factorization == "svd":
