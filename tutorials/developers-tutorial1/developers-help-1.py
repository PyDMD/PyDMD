#!/usr/bin/env python
# coding: utf-8

# # PyDMD

# ## Developers Tutorial 1: Extending PyDMD

# Contrary to other **PyDMD** tutorials, this notebook illustrates the general structure of the basic classes, aiming to help developers to <u>extend</u> the package functionality in a smooth way.
# 
# In this tutorial we will indeed create from scratch a new version of the original DMD; such extension will be totally useless from a scientific perspective, the only purpose is showing the suggested steps to implement new variants inside **PyDMD**.

# The necessary bricks for building the new DMD version are:
# 
# - [`DMDBase`](https://mathlab.github.io/PyDMD/dmdbase.html), the actual backbone of all the different implemented versions;
# - `DMDTimeDict`, the class that manages the time window;
# - `DMDOperator`, the class that manages the so-called DMD operator;
# 
# We start the new module by importing all these classes and the usual math environment (`matplotlib`+`numpy`).

# In[1]:


get_ipython().run_line_magic('matplotlib', 'inline')
import matplotlib.pyplot as plt
import numpy as np

from pydmd import DMDBase, DMD
from pydmd.utils import compute_tlsq
from pydmd.snapshots import Snapshots

import matplotlib.colors as colors


# We are now able to create a new class inheriting from `DMDBase`: in this way we just need to implement the new `fit()` method. We can also overload one or more attributes/methods, depending on the algorithm which we are going to follow.
# 
# In this case, we also overload the constructor (i.e. the `__init__` method) to present a non-trivial case. 
# 
# ### Our simple algorithm
# The new functionality we are going to implement is basically a simple DMD which maps the input snapshots using a custom function, provided by the user before of the construction of the operator.
# 
# Since the (quite) high number of parameters in the constructor, we suggest to pass explicitly all of them instead of using `args` and `kwargs`. It's redundant, but also much more readable! We can call the `DMDBase` constructor thanks to `super` keyword (more info on `super` [here](https://docs.python.org/3.9/library/functions.html?highlight=super#super)).

# In[2]:


class MyFancyNameDMD(DMDBase):
    """
    The MyFancyNameDMD class.
    A dummy DMD variant which, useless outside this tutorial. 
    Make sure to write an exhaustive docstring if you want to
    distribute your code, or use it again in some years.
    """
    def __init__(self, func, **kwargs):
        super().__init__(**kwargs)
        self.__func = func


# We just specify that the last line of constructor saves the passed function in the object, giving us the possibility to recall it later.
# 
# We are now ready to implement the `fit` method. Define the custom mapping as $f: \mathbb R^n \to \mathbb R^n$ acting on the snapshots $\{\mathbf x_i \in \mathbb R^n\}_{i=1}^m$. Then we just need to pre-process the snapshots in `fit()` and build the DMD operator.

# In[3]:


def fit(self, X):
    """
    Compute the DMD to the input data.
    
    :param X: the input snapshots.
    :type X: numpy.ndarray or iterable
    """
    
    # adjust the shape of the snapshots
    input_snapshots = Snapshots(X).snapshots

    # apply the mapping
    mapped_snapshots = np.apply_along_axis(self.__func, 0, input_snapshots)

    # store the snapshots
    self._snapshots_holder = Snapshots(mapped_snapshots)

    # build the matrices X and Y
    n_samples = self.snapshots.shape[-1]
    X = self.snapshots[:, :-1]
    Y = self.snapshots[:, 1:]
<<<<<<< HEAD
    X, Y = compute_tlsq(X, Y, self._tlsq_rank)
=======
    X, Y = compute_tlsq(X, Y, self.tlsq_rank)
>>>>>>> e490542 (update tutorial)

    # compute the DMD operator
    self._svd_modes, _, _ = self.operator.compute_operator(X,Y)
    
    # Default timesteps
    self._set_initial_time_dictionary(
        {"t0": 0, "tend": n_samples - 1, "dt": 1}
    )

    # compute DMD amplitudes
    self._b = self._compute_amplitudes()

    return self  


# By recalling the already implemented methods, we just need few lines of code to complete the new version. Of course, in case of doubts, the [documentation](https://mathlab.github.io/PyDMD/index.html) is the best starting point to better understand classes and methods.
# 
# We merge the two cells above in the next one in order to have the entire class implemented.

# In[4]:


class MyFancyNameDMD(DMDBase):
    """
    The MyFancyNameDMD class.
    A dummy DMD variant which, useless outside this tutorial. 
    Make sure to write an exhaustive docstring if you want to
    distribute your code, or use it again in some years.
    """
    def __init__(self, func, **kwargs):
        super().__init__(**kwargs)
        self.__func = func
        
    def fit(self, X):
        """
        Compute the DMD to the input data.

        :param X: the input snapshots.
        :type X: numpy.ndarray or iterable
        """

        # adjust the shape of the snapshots
        input_snapshots = Snapshots(X).snapshots

        # apply the mapping
        mapped_snapshots = np.apply_along_axis(self.__func, 0, input_snapshots)

        # store the snapshots
        self._snapshots_holder = Snapshots(mapped_snapshots)

        # build the matrices X and Y
        n_samples = self.snapshots.shape[-1]
        X = self.snapshots[:, :-1]
        Y = self.snapshots[:, 1:]
        X, Y = compute_tlsq(X, Y, self._tlsq_rank)

        # compute the DMD operator
        self._svd_modes, _, _ = self.operator.compute_operator(X,Y)

        # Default timesteps
        self._set_initial_time_dictionary(
            {"t0": 0, "tend": n_samples - 1, "dt": 1}
        )

        # compute DMD amplitudes
        self._b = self._compute_amplitudes()

        return self


# And, we're done!
# 
# Our new class is implemented, inheriting all the methods to the base class. We have nothing to do but try it on a simple example. First of all, we instantiate a new object, passing as function a simple normalizer.

# In[5]:


def myfunc(snapshot):
    return snapshot + np.mean(snapshot) * np.random.rand(len(snapshot))

my_dmd = MyFancyNameDMD(func=myfunc)


# We recycle the dataset from [tutorial 1](https://mathlab.github.io/PyDMD/tutorial1dmd.html):

# In[6]:


def f1(x,t): 
    return 1./np.cosh(x+3)*np.exp(2.3j*t)

def f2(x,t):
    return 2./np.cosh(x)*np.tanh(x)*np.exp(2.8j*t)

x = np.linspace(-5, 5, 65)
t = np.linspace(0, 4*np.pi, 129)

xgrid, tgrid = np.meshgrid(x, t)

X1 = f1(xgrid, tgrid)
X2 = f2(xgrid, tgrid)
X = X1 + X2


# The `fit` method we have implemented is now called to perform our algorithm to the input data.

# In[7]:


my_dmd.fit(X.T)


# To check that everything works as expected we compare the results obtained with the new version with respect to the original standard approach. We import the `DMD` class and fit over the same data.

# In[8]:


dmd = DMD()
dmd.fit(X.T)


# We have performed both the algorithms, we can now look at the reconstructed system using the `reconstructed_data` attribute. We note here that, as the other methods and attributes, `reconstructed_data` is inherited from `DMDBase`, giving us the possibility to call it without having implemented explicitly.

# In[9]:


plt.figure(figsize=(18,6))

plt.subplot(1,2,1)
plt.pcolormesh(my_dmd.reconstructed_data.real)
plt.title('MyFancyNameDMD')
plt.xlabel('t')
plt.ylabel('x')
plt.colorbar()

plt.subplot(1,2,2)
Z = np.abs(my_dmd.reconstructed_data.real - dmd.reconstructed_data.real)
pcm = plt.pcolormesh(Z, 
               norm=colors.LogNorm(vmin=max(1.e-16, Z.min()), vmax=max(1.e-15, Z.max())),)
plt.title('|MyFancyNameDMD - DMD|')
plt.xlabel('t')
plt.ylabel('x')
plt.colorbar(pcm, extend='max')

plt.show()


# Reconstruction looks fine! We are able to note that, since the normalization of the snapshots, the two approaches returns similar results, just a bit rescaled, that is what we expected by preprocessing in this way the input data.
# 
# But what about if we want to rescale back the reconstruction (or the modes) in the new version?
# Simple, we have just to overload the `reconstructed_data` or `modes` attributes. 
# 
# This is the basic guide to implement a new version of DMD. For more complex changes to the algorithm, we recommend to carefully read the documentation of the package, and maybe reporting in the [Github issues page](https://github.com/mathLab/PyDMD/issues) the extension you are going to implement.<|MERGE_RESOLUTION|>--- conflicted
+++ resolved
@@ -83,11 +83,7 @@
     n_samples = self.snapshots.shape[-1]
     X = self.snapshots[:, :-1]
     Y = self.snapshots[:, 1:]
-<<<<<<< HEAD
     X, Y = compute_tlsq(X, Y, self._tlsq_rank)
-=======
-    X, Y = compute_tlsq(X, Y, self.tlsq_rank)
->>>>>>> e490542 (update tutorial)
 
     # compute the DMD operator
     self._svd_modes, _, _ = self.operator.compute_operator(X,Y)
