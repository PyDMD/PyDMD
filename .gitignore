--- conflicted
+++ resolved
@@ -17,11 +17,9 @@
 # Vscode
 .vscode/**
 
-<<<<<<< HEAD
-
-.venv
-.python-version
-=======
 # Virtual environment
 venv*/**
->>>>>>> d21a9491
+.venv
+
+# Pyenv
+.python-version