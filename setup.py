from setuptools import setup, find_packages

meta = {}
with open("pydmd/meta.py") as fp:
    exec(fp.read(), meta)

# Package meta-data.
NAME = meta["__title__"]
DESCRIPTION = "Python Dynamic Mode Decomposition."
URL = "https://github.com/mathLab/PyDMD"
MAIL = meta["__mail__"]
AUTHOR = meta["__author__"]
VERSION = meta["__version__"]
KEYWORDS = "dynamic-mode-decomposition dmd mrdmd fbdmd cdmd"

<<<<<<< HEAD
REQUIRED = ["future", "numpy", "scipy", "matplotlib"]

EXTRAS = {
    "docs": ["Sphinx==1.4", "sphinx_rtd_theme"],
    "test": ["pytest", "pytest-cov", "ezyrb>=v1.2.1.post2205"],
=======
REQUIRED = ["numpy", "scipy", "matplotlib", "scikit-learn"]

EXTRAS = {
    "docs": ["Sphinx>=1.4", "sphinx_rtd_theme"],
    "test": ["pytest", "pytest-cov", "pytest-mock", "ezyrb>=v1.2.1.post2205"],
>>>>>>> 11f6e1cc
}

LDESCRIPTION = (
    "PyDMD is a Python package that uses Dynamic Mode Decomposition for "
    "a data-driven model simplification based on spatiotemporal coherent "
    "structures.\n"
    "\n"
    "Dynamic Mode Decomposition (DMD) is a model reduction algorithm "
    "developed by Schmid (see 'Dynamic mode decomposition of numerical and "
    "experimental data').  Since then has emerged as a powerful tool for "
    "analyzing the dynamics of nonlinear systems. DMD relies only on the "
    "high-fidelity measurements, like experimental data and numerical "
    "simulations, so it is an equation-free algorithm. Its popularity is "
    "also due to the fact that it does not make any assumptions about the "
    "underlying system. See Kutz ('Dynamic Mode Decomposition: "
    "Data-Driven Modeling of Complex Systems') for a comprehensive "
    "overview of the algorithm and its connections to the Koopman-operator "
    "analysis, initiated in Koopman ('Hamiltonian systems and "
    "transformation in Hilbert space'), along with examples in "
    "computational fluid dynamics.\n"
    "\n"
    "In the last years many variants arose, such as multiresolution DMD, "
    "compressed DMD, forward backward DMD, and higher order DMD among "
    "others, in order to deal with noisy data, big dataset, or spurius "
    "data for example.\n"
    "\n"
    "In PyDMD we implemented the majority of the variants mentioned above "
    "with a user friendly interface.\n"
    "\n"
    "The research in the field is growing both in computational fluid "
    "dynamic and in structural mechanics, due to the equation-free nature "
    "of the model.\n"
)

setup(
    name=NAME,
    version=VERSION,
    description=DESCRIPTION,
    long_description=LDESCRIPTION,
    author=AUTHOR,
    author_email=MAIL,
    classifiers=[
        "Development Status :: 5 - Production/Stable",
        "License :: OSI Approved :: MIT License",
        "Programming Language :: Python :: 3",
        "Programming Language :: Python :: 3.5",
        "Programming Language :: Python :: 3.6",
        "Programming Language :: Python :: 3.7",
        "Intended Audience :: Science/Research",
        "Topic :: Scientific/Engineering :: Mathematics",
    ],
    keywords=KEYWORDS,
    url=URL,
    license="MIT",
    packages=find_packages(),
    install_requires=REQUIRED,
    extras_require=EXTRAS,
    include_package_data=True,
    zip_safe=False,
)<|MERGE_RESOLUTION|>--- conflicted
+++ resolved
@@ -1,4 +1,4 @@
-from setuptools import setup, find_packages
+from setuptools import setup
 
 meta = {}
 with open("pydmd/meta.py") as fp:
@@ -11,21 +11,13 @@
 MAIL = meta["__mail__"]
 AUTHOR = meta["__author__"]
 VERSION = meta["__version__"]
-KEYWORDS = "dynamic-mode-decomposition dmd mrdmd fbdmd cdmd"
+KEYWORDS = "dynamic-mode-decomposition dmd"
 
-<<<<<<< HEAD
-REQUIRED = ["future", "numpy", "scipy", "matplotlib"]
-
-EXTRAS = {
-    "docs": ["Sphinx==1.4", "sphinx_rtd_theme"],
-    "test": ["pytest", "pytest-cov", "ezyrb>=v1.2.1.post2205"],
-=======
 REQUIRED = ["numpy", "scipy", "matplotlib", "scikit-learn"]
 
 EXTRAS = {
     "docs": ["Sphinx>=1.4", "sphinx_rtd_theme"],
     "test": ["pytest", "pytest-cov", "pytest-mock", "ezyrb>=v1.2.1.post2205"],
->>>>>>> 11f6e1cc
 }
 
 LDESCRIPTION = (
@@ -71,16 +63,18 @@
         "Development Status :: 5 - Production/Stable",
         "License :: OSI Approved :: MIT License",
         "Programming Language :: Python :: 3",
-        "Programming Language :: Python :: 3.5",
-        "Programming Language :: Python :: 3.6",
         "Programming Language :: Python :: 3.7",
+        "Programming Language :: Python :: 3.8",
+        "Programming Language :: Python :: 3.9",
+        "Programming Language :: Python :: 3.10",
+        "Programming Language :: Python :: 3.11",
         "Intended Audience :: Science/Research",
         "Topic :: Scientific/Engineering :: Mathematics",
     ],
     keywords=KEYWORDS,
     url=URL,
     license="MIT",
-    packages=find_packages(),
+    packages=[NAME],
     install_requires=REQUIRED,
     extras_require=EXTRAS,
     include_package_data=True,
