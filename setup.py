--- conflicted
+++ resolved
@@ -13,14 +13,10 @@
 VERSION = meta["__version__"]
 KEYWORDS = "dynamic-mode-decomposition dmd"
 
-<<<<<<< HEAD
-REQUIRED = ["numpy", "scipy", "matplotlib", "scikit-learn"]
+REQUIRED = ["numpy<2", "scipy", "matplotlib", "scikit-learn"]
 EXTRAS_REQUIRE = {
     "costs": ["scikit-learn", "xarray", "h5netcdf"],
 }
-=======
-REQUIRED = ["numpy<2", "scipy", "matplotlib", "scikit-learn"]
->>>>>>> 150b543a
 
 EXTRAS = {
     "docs": ["Sphinx>=1.4", "sphinx_rtd_theme"],
